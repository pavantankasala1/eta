'''
Core tools and data structures for working with data.

Copyright 2017-2020, Voxel51, Inc.
voxel51.com

Brian Moore, brian@voxel51.com
Jason Corso, jason@voxel51.com
Tyler Ganter, tyler@voxel51.com
'''
# pragma pylint: disable=redefined-builtin
# pragma pylint: disable=unused-wildcard-import
# pragma pylint: disable=wildcard-import
from __future__ import absolute_import
from __future__ import division
from __future__ import print_function
from __future__ import unicode_literals
from builtins import *
from future.utils import iteritems, itervalues
# pragma pylint: enable=redefined-builtin
# pragma pylint: enable=unused-wildcard-import
# pragma pylint: enable=wildcard-import

from collections import defaultdict
import logging
import os

import numpy as np

from eta.core.config import no_default
import eta.core.labels as etal
import eta.core.numutils as etan
import eta.core.serial as etas
import eta.core.utils as etau


logger = logging.getLogger(__name__)


def majority_vote_categorical_attrs(attrs, confidence_weighted=False):
    '''Performs majority votes over the given attributes, which are assumed to
    be `CategoricalAttribute`s.

    A separate vote is performed for attributes of each name.

    If a list of AttributeContainers is provided, all attributes are combined
    into a single vote.

    Args:
        attrs: an AttributeContainer or list of AttributeContainers
        confidence_weighted: whether to weight the vote by confidence. By
            default, this is False

    Returns:
        an AttributeContainer containing the voted attributes
    '''
    if not isinstance(attrs, list):
        attrs = [attrs]

    accums = defaultdict(etan.Accumulator)
    for _attrs in attrs:
        for attr in _attrs:
            accums[attr.name].add(attr.value, weight=attr.confidence or 0.0)

    voted_attrs = AttributeContainer()
    for name, accum in iteritems(accums):
        value = accum.argmax(weighted=confidence_weighted)
        confidence = accum.get_average_weight(value) or None
        attr = CategoricalAttribute(name, value, confidence=confidence)
        voted_attrs.add(attr)

    return voted_attrs


class Attribute(etal.Labels):
    '''Base class for attributes.

    Attributes:
        type: the fully-qualified class name of the attribute
        name: the name of the attribute
        value: the value of the attribute
        confidence: (optional) the confidence of the attribute, in [0, 1]
    '''

    def __init__(self, name, value, confidence=None, uuid=None):
        '''Constructs an Attribute instance.

        Args:
            name: the attribute name
            value: the attribute value
            confidence: an optional confidence of the value, in [0, 1]. By
                default, no confidence is stored
            uuid: a bookkeeping uuid
        '''
        self.type = etau.get_class_name(self)
        self.name = name
        self.value = self.parse_value(value)
        self.confidence = confidence
        self.uuid = uuid

    @classmethod
    def parse_value(cls, value):
        '''Parses the attribute value.

        Args:
            value: the value

        Returns:
            the parsed value
        '''
        raise NotImplementedError("subclass must implement parse_value()")

    def filter_by_schema(self, schema):
        '''Filters the attribute by the given schema.

        Args:
            schema: an AttributeSchema
        '''
        pass

    def attributes(self):
        '''Returns the list of attributes to serialize.

        Returns:
            a list of attribute names
        '''
        _attrs = ["type", "name", "value"]
<<<<<<< HEAD
        _optional_attrs = ["confidence", "uuid"]
        _attrs.extend(
            [a for a in _optional_attrs if getattr(self, a) is not None])
=======
        if self.confidence is not None:
            _attrs.append("confidence")
>>>>>>> 0b2984a6

        return _attrs

    @classmethod
    def _from_dict(cls, d):
        '''Internal implementation of `from_dict()`.

        Subclasses should implement this method, NOT `from_dict()`.

        Args:
            d: a JSON dictionary

        Returns:
            an Attribute
        '''
        confidence = d.get("confidence", None)
        uuid = d.get("uuid", None)
        return cls(d["name"], d["value"], confidence=confidence, uuid=uuid)

    @classmethod
    def from_dict(cls, d):
        '''Constructs an Attribute from a JSON dictionary.

        Args:
            d: a JSON dictionary

        Returns:
            an Attribute
        '''
        attr_cls = etau.get_class(d["type"])
        return attr_cls._from_dict(d)


class CategoricalAttribute(Attribute):
    '''Class encapsulating categorical attributes.

    Attributes:
        name: the name of the attribute
        value: the value of the attribute
        confidence: (optional) the confidence of the attribute, in [0, 1]
        top_k_probs: (optional) an optional dictionary mapping values to
            probabilities
    '''

    def __init__(self, name, value, confidence=None, top_k_probs=None, uuid=None):
        '''Constructs a CategoricalAttribute instance.

        Args:
            name: the attribute name
            value: the attribute value
            confidence: an optional confidence of the value, in [0, 1]. By
                default, no confidence is stored
            top_k_probs: an optional dictionary mapping values to
                probabilities. By default, no probabilities are stored
            uuid: a bookkeeping uuid
        '''
        super(CategoricalAttribute, self).__init__(
            name, value, confidence=confidence, uuid=uuid)
        self.top_k_probs = top_k_probs

    @classmethod
    def parse_value(cls, value):
        '''Parses the attribute value.

        Args:
            value: the value

        Returns:
            the parsed value
        '''
        return value

    def attributes(self):
        '''Returns the list of attributes to serialize.

        Returns:
            the list of attribute names
        '''
        _attrs = super(CategoricalAttribute, self).attributes()
        if self.top_k_probs is not None:
            _attrs.append("top_k_probs")

        return _attrs

    @classmethod
    def _from_dict(cls, d):
        attr = super(CategoricalAttribute, cls)._from_dict(d)
        attr.top_k_probs = d.get("top_k_probs", None)
        return attr


class NumericAttribute(Attribute):
    '''Class encapsulating numeric attributes.

    Attributes:
        name: the name of the attribute
        value: the value of the attribute
        confidence: (optional) the confidence of the attribute, in [0, 1]
    '''

    @classmethod
    def parse_value(cls, value):
        '''Parses the attribute value.

        Args:
            value: the value

        Returns:
            the parsed value
        '''
        return value


class BooleanAttribute(Attribute):
    '''Class encapsulating boolean attributes.

    Attributes:
        name: the name of the attribute
        value: the value of the attribute
        confidence: (optional) the confidence of the attribute, in [0, 1]
    '''

    @classmethod
    def parse_value(cls, value):
        '''Parses the attribute value.

        Args:
            value: the value

        Returns:
            the parsed value
        '''
        return bool(value)


class AttributeSchema(etal.LabelsSchema):
    '''Base class for `Attribute` schemas.

    Attributes:
        name: the name of the Attribute
        type: the fully-qualified name of the Attribute class
        exclusive: whether at most one attribute with this name may appear in
            an AttributeContainer
    '''

<<<<<<< HEAD
    def __init__(self, name, constant=False, default=None):
        '''Initializes the AttributeSchema. All subclasses should call this
        constructor.

        Args:
            name: the name of the attribute
            constant: whether the attribute value can change over time in a
                video
        '''
        self.name = name
        self.constant = bool(constant)
        self.default = default
        self.type = etau.get_class_name(self)[:-6]  # removes "Schema"
=======
    def __init__(self, name, exclusive):
        '''Initializes the base AttributeSchema instance.

        Args:
            name: the name of the attribute
            exclusive: whether at most one attribute with this name may appear
                in an AttributeContainer
        '''
        self.name = name
        self.type = etau.get_class_name(self)[:-len("Schema")]
        self.exclusive = exclusive
>>>>>>> 0b2984a6
        self._attr_cls = etau.get_class(self.type)

    @property
    def is_exclusive(self):
        '''Whether this attribute is exclusive.'''
        return self.exclusive

    def get_attribute_class(self):
        '''Gets the `Attribute` class associated with this schema.

        Returns:
            the Attribute class
        '''
        return self._attr_cls

    def add_attribute(self, attr):
        '''Incorporates the given `Attribute` into the schema.

        Args:
            attr: an Attribute
        '''
        self.add(attr)

    def is_valid_value(self, value):
        '''Whether value is valid for the attribute.

        Args:
            value: the value

        Returns:
            True/False
        '''
        raise NotImplementedError("subclass must implement is_valid_value()")

    def is_valid_attribute(self, attr):
        '''Whether the attribute is compliant with the schema.

        Args:
            attr: an Attribute

        Returns:
            True/False
        '''
        return self.is_valid(attr)

    def validate_schema(self, schema):
        '''Validates that the given `AttributeSchema` has the same class and
        `name` as this schema.

        Args:
            schema: an AttributeSchema

        Raises:
            LabelsSchemaError: if the schema does not match this schema
        '''
        if type(schema) is not type(self):
            raise AttributeSchemaError(
                "Expected schema to have type '%s'; found '%s'" %
                (type(self), type(schema)))

        if schema.name != self.name:
            raise AttributeSchemaError(
                "Expected schema to have name '%s'; found '%s'" %
                (self.name, schema.name))

    def validate_type(self, attr):
        '''Validates that the `Attribute` is of the correct class.

        Args:
            attr: an Attribute

        Raises:
            LabelsSchemaError: if the attribute violates the schema
        '''
        if not isinstance(attr, self._attr_cls):
            raise AttributeSchemaError(
                "Expected attribute '%s' to have type '%s'; found '%s'" %
                (attr.name, self.type, etau.get_class_name(attr)))

    def validate_attribute(self, attr):
        '''Validates that the `Attribute` is compliant with the schema.

        Args:
            attr: an Attribute

        Raises:
            LabelsSchemaError: if the attribute violates the schema
        '''
        self.validate(attr)

    def validate(self, attr):
        '''Validates that the `Attribute` is compliant with the schema.

        Args:
            attr: an Attribute

        Raises:
            LabelsSchemaError: if the attribute violates the schema
        '''
        if attr.name != self.name:
            raise AttributeSchemaError(
                "Expected name '%s'; found '%s'" % (self.name, attr.name))

        self.validate_type(attr)

        if not self.is_valid_value(attr.value):
            raise AttributeSchemaError(
                "Value '%s' of attribute '%s' is not allowed by the "
                "schema " % (attr.value, attr.name))

    def validate_subset_of_schema(self, schema):
        '''Validates that the base type and attributes of this schema are a
        subset of the given schema.

        Args:
            schema: an AttributeSchema

        Raises:
            LabelsSchemaError: if this schema is not a subset of the given
                schema
        '''
        self.validate_schema_type(schema)

        if self.name != schema.name:
            raise AttributeSchemaError(
                "Expected name '%s'; found '%s'" % (schema.name, self.name))

        if self.exclusive != schema.exclusive:
            raise AttributeSchemaError(
                "Expected exclusive '%s' for attribute '%s'; found '%s'" %
                (schema.exclusive, self.name, self.exclusive))

    @staticmethod
    def get_kwargs(d):
        '''Extracts the relevant keyword arguments for this schema from the
        JSON dictionary.

        Args:
            d: a JSON dictionary

        Returns:
            a dictionary of parsed keyword arguments
        '''
        raise NotImplementedError("subclass must implement get_kwargs()")

    @classmethod
    def from_dict(cls, d):
        '''Constructs an `AttributeSchema` from a JSON dictionary.

        Note that this function reflectively parses the schema type from the
        dictionary, so subclasses do not need to implement this method.

        Args:
            d: a JSON dictionary

        Returns:
            an Attribute
        '''
        attr_cls = etau.get_class(d["type"])
        schema_cls = attr_cls.get_schema_cls()
<<<<<<< HEAD
        kwargs = schema_cls.get_kwargs(d)
        kwargs.update({
            "default": d.get("default", None),
            "constant": d.get("constant", False)
        })
        return schema_cls(d["name"], **kwargs)
=======

        name = d["name"]
        exclusive = d.get("exclusive", False)
        return schema_cls(
            name, exclusive=exclusive, **schema_cls.get_kwargs(d))
>>>>>>> 0b2984a6


class AttributeSchemaError(etal.LabelsSchemaError):
    '''Error raised when an AttributeSchema is violated.'''
    pass


class CategoricalAttributeSchema(AttributeSchema):
    '''Schema for `CategoricalAttribute`s.

<<<<<<< HEAD
    def __init__(self, name, categories=None, constant=False, exclusive=False,
                 default=None):
=======
    Attributes:
        name: the name of the CategoricalAttribute
        type: the fully-qualified name of the CategoricalAttribute class
        categories: the set of valid values for the attribute
        exclusive: whether at most one attribute with this name may appear in
            an AttributeContainer
    '''

    def __init__(self, name, categories=None, exclusive=False):
>>>>>>> 0b2984a6
        '''Creates a CategoricalAttributeSchema instance.

        Args:
            name: the name of the attribute
            categories: a set of valid values for the attribute. By default, an
                empty set is used
            exclusive: whether at most one attribute with this name may appear
                in an AttributeContainer. By default, this is False
        '''
<<<<<<< HEAD
        super(CategoricalAttributeSchema, self).__init__(
            name, constant=constant, default=default)
        self.exclusive = bool(exclusive)
=======
        super(CategoricalAttributeSchema, self).__init__(name, exclusive)
>>>>>>> 0b2984a6
        self.categories = set(categories or [])

    @property
    def is_empty(self):
        '''Whether this schema has no labels of any kind.'''
        return not bool(self.categories)

    def is_valid_value(self, value):
        '''Whether value is valid for the attribute.

        Args:
            value: the value

        Returns:
            True/False
        '''
        return value in self.categories

    def add(self, attr):
        '''Incorporates the given `CategoricalAttribute` into the schema.

        Args:
            attr: a CategoricalAttribute
        '''
        self.validate_type(attr)
        self.categories.add(attr.value)

    def validate_subset_of_schema(self, schema):
        '''Validates that this schema is a subset of the given schema.

        Args:
            schema: a CategoricalAttributeSchema

        Raises:
            LabelsSchemaError: if this schema is not a subset of the given
                schema
        '''
        super(CategoricalAttributeSchema, self).validate_subset_of_schema(
            schema)

        if not self.categories.issubset(schema.categories):
            raise AttributeSchemaError(
                "Categories %s are not a subset of %s" %
                (self.categories, schema.categories))

    @classmethod
    def build_active_schema(cls, attr):
        '''Builds a `CategoricalAttributeSchema` that describes the active
        schema of the `CategoricalAttribute`.

        Args:
            attr: a CategoricalAttribute

        Returns:
            a CategoricalAttributeSchema
        '''
        return cls(attr.name, categories={attr.value})

    def merge_schema(self, schema):
        '''Merges the given CategoricalAttributeSchema into this schema.

        Args:
            schema: a CategoricalAttributeSchema
        '''
        self.validate_schema(schema)
        self.categories.update(schema.categories)
        self.exclusive |= schema.exclusive

    def attributes(self):
        '''Returns the list of attributes to be serialized.

        Returns:
            the list of attributes
        '''
        return ["name", "type", "categories", "exclusive"]

    def serialize(self, *args, **kwargs):
        d = super(CategoricalAttributeSchema, self).serialize(*args, **kwargs)
        if "categories" in d:
            d["categories"].sort()
        return d

    @staticmethod
    def get_kwargs(d):
        '''Extracts the relevant keyword arguments for this schema from the
        JSON dictionary.

        Args:
            d: a JSON dictionary

        Returns:
            a dictioanry of parsed keyword arguments
        '''
        return {
            "categories": d.get("categories", None),
            "exclusive": d.get("exclusive", None)
        }


class NumericAttributeSchema(AttributeSchema):
    '''Schema for `NumericAttribute`s.

    Attributes:
        name: the name of the NumericAttribute
        type: the fully-qualified name of the NumericAttribute class
        range: the (min, max) range for the attribute
        exclusive: whether at most one attribute with this name may appear in
            an AttributeContainer
    '''

<<<<<<< HEAD
    def __init__(self, name, constant=False, range=None, default=None):
=======
    def __init__(self, name, range=None, exclusive=False):
>>>>>>> 0b2984a6
        '''Creates a NumericAttributeSchema instance.

        Args:
            name: the name of the attribute
            range: the (min, max) range for the attribute
            exclusive: whether at most one attribute with this name may appear
                in an AttributeContainer. By default, this is False
        '''
<<<<<<< HEAD
        super(NumericAttributeSchema, self).__init__(
            name, constant=constant, default=default)
=======
        super(NumericAttributeSchema, self).__init__(name, exclusive)
>>>>>>> 0b2984a6
        self.range = tuple(range or [])

    @property
    def is_empty(self):
        '''Whether this schema has no labels of any kind.'''
        return not bool(self.range)

    def is_valid_value(self, value):
        '''Whether value is valid for the attribute.

        Args:
            value: the value

        Returns:
            True/False
        '''
        if not self.range:
            return False

        return value >= self.range[0] and value <= self.range[1]

    def add(self, attr):
        '''Incorporates the `NumericAttribute` into the schema.

        Args:
            attr: a NumericAttribute
        '''
        self.validate_type(attr)
        value = attr.value
        if not self.range:
            self.range = (value, value)
        else:
            self.range = min(self.range[0], value), max(self.range[1], value)

    def validate_subset_of_schema(self, schema):
        '''Validates that this schema is a subset of the given schema.

        Args:
            schema: a NumericAttributeSchema

        Raises:
            LabelsSchemaError: if this schema is not a subset of the given
                schema
        '''
        super(NumericAttributeSchema, self).validate_subset_of_schema(schema)

        if (self.range and (
                not schema.range
                or self.range[0] < schema.range[0]
                or self.range[1] > schema.range[1])):
            raise AttributeSchemaError(
                "Range %s is not a subset of %s" % (self.range, schema.range))

    @classmethod
    def build_active_schema(cls, attr):
        '''Builds a `NumericAttributeSchema` that describes the active schema
        of the `NumericAttribute`.

        Args:
            attr: a NumericAttribute

        Returns:
            a NumericAttributeSchema
        '''
        return cls(attr.name, range=(attr.value, attr.value))

    def merge_schema(self, schema):
        '''Merges the given NumericAttributeSchema into this schema.

        Args:
            schema: a NumericAttributeSchema
        '''
        self.validate_schema(schema)

        if not self.range:
            self.range = schema.range
        else:
            self.range = (
                min(self.range[0], schema.range[0]),
                max(self.range[1], schema.range[1]))

        self.exclusive |= schema.exclusive

    def attributes(self):
        '''Returns the list of attributes to be serialized.

        Returns:
            the list of attributes
        '''
        return ["name", "type", "range", "exclusive"]

    @staticmethod
    def get_kwargs(d):
        '''Extracts the relevant keyword arguments for this schema from the
        JSON dictionary.

        Args:
            d: a JSON dictionary

        Returns:
            a dictionary of parsed keyword arguments
        '''
        return {"range": d.get("range", None)}


class BooleanAttributeSchema(AttributeSchema):
    '''Schema for `BooleanAttributeSchema`s.

<<<<<<< HEAD
    def __init__(self, name, constant=False, default=None):
=======
    Attributes:
        name: the name of the BooleanAttribute
        type: the fully-qualified name of the BooleanAttribute class
        values: the set of valid boolean values for the attribute
        exclusive: whether at most one attribute with this name may appear in
            an AttributeContainer
    '''

    def __init__(self, name, values=None, exclusive=False):
>>>>>>> 0b2984a6
        '''Creates a BooleanAttributeSchema instance.

        Args:
            name: the name of the attribute
            values: a set of valid boolean values for the attribute. By
                default, an empty set is used
            exclusive: whether at most one attribute with this name may appear
                in an AttributeContainer. By default, this is False
        '''
<<<<<<< HEAD
        super(BooleanAttributeSchema, self).__init__(name, constant=constant,
                                                     default=default)
=======
        super(BooleanAttributeSchema, self).__init__(name, exclusive)
        self.values = set(values or [])
>>>>>>> 0b2984a6

    @property
    def is_empty(self):
        '''Whether this schema has no labels of any kind.'''
        return not bool(self.values)

    def is_valid_value(self, value):
        '''Whether value is valid for the attribute.

        Args:
            value: the value

        Returns:
            True/False
        '''
        return value in self.values

    def add(self, attr):
        '''Incorporates the given `BooleanAttribute` into the schema.

        Args:
            attr: a BooleanAttribute
        '''
        self.validate_type(attr)
        self.values.add(attr.value)

    def validate_subset_of_schema(self, schema):
        '''Validates that this schema is a subset of the given schema.

        Args:
            schema: a BooleanAttributeSchema

        Raises:
            LabelsSchemaError: if this schema is not a subset of the given
                schema
        '''
        super(BooleanAttributeSchema, self).validate_subset_of_schema(schema)

        if not self.values.issubset(schema.values):
            raise AttributeSchemaError(
                "Values %s are not a subset of %s" %
                (self.values, schema.values))

    @classmethod
    def build_active_schema(cls, attr):
        '''Builds a `BooleanAttributeSchema` that describes the active schema
        of the `BooleanAttribute`.

        Args:
            attr: a BooleanAttribute

        Returns:
            a BooleanAttributeSchema
        '''
        return cls(attr.name, values={attr.value})

    def merge_schema(self, schema):
        '''Merges the given BooleanAttributeSchema into this schema.

        Args:
            schema: a BooleanAttributeSchema
        '''
        self.validate_schema(schema)
        self.values.update(schema.values)
        self.exclusive |= schema.exclusive

    def attributes(self):
        '''Returns the list of attributes to be serialized.

        Returns:
            the list of attributes
        '''
        return ["name", "type", "values", "exclusive"]

    @staticmethod
    def get_kwargs(d):
        '''Extracts the relevant keyword arguments for this schema from the
        JSON dictionary.

        Args:
            d: a JSON dictionary

        Returns:
            a dictioanry of parsed keyword arguments
        '''
        return {"values": d.get("values", None)}


class AttributeContainer(etal.LabelsContainer):
    '''An `eta.core.serial.Container` of `Attribute`s.'''

    _ELE_CLS = Attribute
    _ELE_CLS_FIELD = "_ATTR_CLS"
    # Note: we can't use "attributes" here due to `Serializable.attributes()`
    _ELE_ATTR = "attrs"

    def sort_by_name(self, reverse=False):
        '''Sorts the `Attribute`s in the container by name.

        Args:
            reverse: whether to sort in descending order. The default is False
        '''
        self.sort_by("name", reverse=reverse)

    def has_attr_with_name(self, name):
        '''Returns whether or not the container contains an `Attribute` with
        the given name.

        Args:
            name: the Attribute name

        Returns:
            True/False
        '''
        for attr in self:
            if attr.name == name:
                return True

        return False

    def get_attrs_with_name(self, name):
        '''Gets all `Attribute`s with the given name.

        Args:
            name: the Attribute name

        Returns:
            an AttributeContainer of attributes with the given name
        '''
        return self.get_matches([lambda attr: attr.name == name])

    def get_attr_with_name(self, name, default=no_default):
        '''Gets the single `Attribute` with the given name.

        Args:
            name: the Attribute name
            default: the value to be returned if there is no Attribute with
                the given name. By default, an error is raised in this case

        Returns:
            the Attribute

        Raises:
            ValueError: if there is not exactly one Attribute with the given
                name
        '''
        attrs = self.get_attrs_with_name(name)

        if not attrs and default is not no_default:
            return default

        if len(attrs) != 1:
            raise ValueError(
                "Expected one attribute with name '%s' but found %d"
                % (name, len(attrs)))

        return attrs[0]

    def get_attr_values_with_name(self, name):
        '''Gets a list of values for all `Attribute`s with the given name.

        Args:
            name: the Attribute name

        Returns:
            a list of attributes values with the given name
        '''
        return [attr.value for attr in self.get_attrs_with_name(name)]

    def get_attr_value_with_name(self, name, default=no_default):
        '''Get the value of the single `Attribute` with the given name

        Args:
            name: the Attribute name
            default: the value to be returned if there is no Attribute with
                the given name. By default, an error is raised in this case.

        Returns:
            the Attribute value

        Raises:
            ValueError: if there is not exactly one Attribute with the given
                name
        '''
        attr = self.get_attr_with_name(name, default=default)
        return attr.value

    def filter_by_schema(self, schema):
        '''Removes attributes from this container that are not compliant with
        the given schema.

        Only the first observation of each exclusive attribute is kept (if
        applicable).

        Args:
            schema: an AttributeContainerSchema
        '''
        # Remove attributes with invalid names
        filter_func = lambda attr: schema.has_attribute(attr.name)
        self.filter_elements([filter_func])

        # Filter objects by their schemas
        for attr in self:
            attr_schema = schema.get_attribute_schema(attr.name)
            attr.filter_by_schema(attr_schema)

        # Enforce attribute exclusivity, if necessary
        if schema.has_exclusive_attributes:
            del_inds = set()
            found_names = set()
            for idx, attr in enumerate(self):
                name = attr.name
                if name in found_names and schema.is_exclusive_attribute(name):
                    del_inds.add(idx)
                else:
                    found_names.add(name)

            self.delete_inds(del_inds)

    def get_attribute_counts(self):
        '''Returns a dictionary mapping attribute names to their counts in this
        container.

        Returns:
            a dict mapping attribute names to counts
        '''
        counts = defaultdict(int)
        for attr in self:
            counts[attr.name] += 1

        return dict(counts)


class AttributeContainerSchema(etal.LabelsContainerSchema):
    '''Schema for an `AttributeContainer`.

    Attributes:
        schema: a dictionary mapping attribute names to AttributeSchema
            instances
    '''

    def __init__(self, schema=None):
        '''Creates an AttributeContainerSchema instance.

        Args:
            schema: (optional) a dictionary mapping attribute names to
                AttributeSchema instances. By default, an empty schema is
                created
        '''
        self.schema = schema or {}

    @property
    def is_empty(self):
        '''Whether this schema has no labels of any kind.'''
        return not bool(self.schema)

    @property
    def has_exclusive_attributes(self):
        '''Whether this schema contains at least one exclusive attribute.'''
        return any(schema.is_exclusive for schema in itervalues(self.schema))

    def iter_attribute_names(self):
        '''Returns an iterator over the attribute names in this schema.

        Returns:
            an iterator over attribute names
        '''
        return iter(self.schema)

    def iter_attributes(self):
        '''Returns an iterator over the (name, AttributeSchema) pairs in this
        schema.

        Returns:
            an iterator over (name, AttributeSchema) pairs
        '''
        return iteritems(self.schema)

    def has_attribute(self, name):
        '''Whether the schema has an `Attribute` with the given name.

        Args:
            name: the name

        Returns:
            True/False
        '''
        return name in self.schema

    def is_exclusive_attribute(self, name):
        '''Whether the `Attribute` with the given name is exclusive.'''
        return self.get_attribute_schema(name).is_exclusive

    def get_attribute_schema(self, name):
        '''Gets the `AttributeSchema` for the `Attribute` with the given name.

        Args:
            name: the name

        Returns:
            an AttributeSchema
        '''
        self.validate_attribute_name(name)
        return self.schema[name]

    def get_attribute_class(self, name):
        '''Gets the class of the `Attribute` with the given name.

        Args:
            name: the name

        Returns:
            the Attribute class

        Raises:
            LabelsSchemaError: if the schema does not have an attribute with
                the given name
        '''
        self.validate_attribute_name(name)
        return self.schema[name].get_attribute_class()

    def add_attribute(self, attr):
        '''Incorporates the given `Attribute` into the schema.

        Args:
            attr: an Attribute
        '''
        name = attr.name
        if name not in self.schema:
            schema_cls = attr.get_schema_cls()
            self.schema[name] = schema_cls(name)

        self.schema[name].add_attribute(attr)

    def add_attributes(self, attrs):
        '''Incorporates the given `AttributeContainer` into the schema.

        Args:
            attrs: an AttributeContainer
        '''
        for attr in attrs:
            self.add_attribute(attr)

    def is_valid_attribute_name(self, name):
        '''Whether the schema has an `Attribute` with the given name.

        Args:
            name: the name

        Returns:
            True/False
        '''
        try:
            self.validate_attribute_name(name)
            return True
        except etal.LabelsSchemaError:
            return False

    def is_valid_attribute(self, attr):
        '''Whether the `Attribute` is compliant with the schema.

        Args:
            attr: an Attribute

        Returns:
            True/False
        '''
        try:
            self.validate_attribute(attr)
            return True
        except etal.LabelsSchemaError:
            return False

    def validate_attribute_name(self, name):
        '''Validates that the schema has an `Attribute` with the given name.

        Args:
            name: the name

        Raises:
            LabelsSchemaError: if the schema doesn't contain an attribute of
                the given name
        '''
        if not self.has_attribute(name):
            raise AttributeContainerSchemaError(
                "Attribute '%s' is not allowed by the schema" % name)

    def validate_attribute(self, attr):
        '''Validates that the `Attribute` is compliant with the schema.

        Args:
            attr: an Attribute

        Raises:
            LabelsSchemaError: if the attribute violates the schema
        '''
        self.validate_attribute_name(attr.name)
        self.schema[attr.name].validate_attribute(attr)

    def validate(self, attrs):
        '''Validates that the `AttributeContainer` is compliant with the
        schema.

        Args:
            attrs: an AttributeContainer

        Raises:
            LabelsSchemaError: if the attributes violate the schema
        '''
        # Validate attributes
        for attr in attrs:
            self.validate_attribute(attr)

        # Enforce attribute exclusivity, if necessary
        if self.has_exclusive_attributes:
            counts = attrs.get_attribute_counts()
            for name, count in iteritems(counts):
                if count > 1 and self.is_exclusive_attribute(name):
                    raise AttributeContainerSchemaError(
                        "Attribute '%s' is exclusive but appears %d times in "
                        "this container" % (name, count))

    def validate_subset_of_schema(self, schema):
        '''Validates that this schema is a subset of the given schema.

        Args:
            schema: an AttributeContainerSchema

        Raises:
            LabelsSchemaError: if this schema is not a subset of the given
                schema
        '''
        self.validate_schema_type(schema)

        for name, attr_schema in iteritems(self.schema):
            if not schema.has_attribute(name):
                raise AttributeContainerSchemaError(
                    "Attribute '%s' does not appear in schema" % name)

            other_attr_schema = schema.get_attribute_schema(name)
            attr_schema.validate_subset_of_schema(other_attr_schema)

    def merge_attribute_schema(self, attr_schema):
        '''Merges the given `AttributeSchema` into the schema.

        Args:
            attr_schema: an AttributeSchema
        '''
        name = attr_schema.name
        if name not in self.schema:
            self.schema[name] = attr_schema
        else:
            self.schema[name].merge_schema(attr_schema)

    def merge_schema(self, schema):
        '''Merges the given `AttributeContainerSchema` into the schema.

        Args:
            schema: an AttributeContainerSchema
        '''
        for _, attr_schema in schema.iter_attributes():
            self.merge_attribute_schema(attr_schema)

    @classmethod
    def build_active_schema(cls, attrs):
        '''Builds an `AttributeContainerSchema` that describes the active
        schema of the given `AttributeContainer`.

        Args:
            attrs: an AttributeContainer

        Returns:
            an AttributeContainerSchema describing the active schema of the
                attributes
        '''
        schema = cls()
        schema.add_attributes(attrs)
        return schema

    @classmethod
    def from_dict(cls, d):
        '''Constructs an `AttributeContainerSchema` from a JSON dictionary.

        Args:
            d: a JSON dictionary

        Returns:
            an AttributeContainerSchema
        '''
        schema = d.get("schema", None)
        if schema is not None:
            schema = {
                attr_name: AttributeSchema.from_dict(asd)
                for attr_name, asd in iteritems(schema)
            }

        return cls(schema=schema)


class AttributeContainerSchemaError(etal.LabelsContainerSchemaError):
    '''Error raised when an `AttributeContainerSchema` is violated.'''
    pass


class MaskIndex(etas.Serializable):
    '''An index of sementics for the values in a mask.'''

    def __init__(self, index=None):
        '''Creates a MaskIndex instance.

        Args:
            index: (optional) a dictionary mapping values to `Attribute`s
                describing the semantics of a mask
        '''
        self.index = index or {}

    def __contains__(self, value):
        return value in self.index

    def __getitem__(self, value):
        return self.get_attr(value)

    def __setitem__(self, value, attr):
        self.add_value(value, attr)

    def __delitem__(self, value):
        self.delete_value(value)

    def get_attr(self, value):
        '''Gets the attribute for the given mask value.

        Args:
            value: the mask value

        Returns:
            an Attribute
        '''
        return self.index[value]

    def add_value(self, value, attr):
        '''Sets the semantics for the given mask value.

        Args:
            value: the mask value
            attr: an Attribute
        '''
        self.index[value] = attr

    def delete_value(self, value):
        '''Deteles the given mask value from the index.

        Args:
            value: the mask value
        '''
        del self.index[value]

    @classmethod
    def from_labels_map(cls, labels_map):
        '''Returns a MaskIndex for the given labels map.

        Args:
            labels_map: a dict mapping indices to label values

        Returns:
            a MaskIndex
        '''
        mask_index = cls()
        for index, value in iteritems(labels_map):
            mask_index[index] = CategoricalAttribute("label", value)

        return mask_index

    @classmethod
    def from_dict(cls, d):
        '''Constructs a MaskIndex from a JSON dictionary.

        Args:
            d: a JSON dictionary

        Returns:
            a MaskIndex
        '''
        index = d.get("index", None)
        if index is not None:
            index = {
                int(value): Attribute.from_dict(ad)
                for value, ad in iteritems(index)
            }

        return cls(index=index)


class DataFileSequence(etas.Serializable):
    '''Class representing a sequence of data files on disk.

    When a DataFileSequence is created, it must correspond to actual files on
    disk. However, when `immutable_bounds=False`, the `gen_path()` method can
    be used to add files to the beginning or end of the sequence.

    Examples of representable file sequences:
        /path/to/video/%05d.png
        /path/to/objects/%05d.json

    Attributes:
        sequence (str): the sequence pattern
        immutable_bounds (bool): whether the lower and upper bounds of the
            sequence can be modified
        extension (str): the file extension of the pattern
        lower_bound (int): the smallest index in the sequence
        upper_bound (int): the largest index in the sequence (inclusive)
    '''

    def __init__(self, sequence, immutable_bounds=True):
        '''Creates a DataFileSequence instance for the given sequence.

        Args:
            sequence: The printf-style pattern describing the files on disk,
                e.g., `/path/to/frame-%05d.json`
            immutable_bounds: whether the lower and upper bounds of the
                sequence should be immutable. By default, this is True

        Raises:
            DataFileSequenceError: if the sequence did not match any files on
                disk
        '''
        self.sequence = sequence
        self.immutable_bounds = immutable_bounds
        self._extension = os.path.splitext(self.sequence)[1]
        self._lower_bound, self._upper_bound = etau.parse_bounds_from_pattern(
            self.sequence)
        self._iter_index = None

        if self._lower_bound is None or self._upper_bound is None:
            raise DataFileSequenceError(
                "Sequence '%s' did not match any files on disk" % sequence)

    def __getitem__(self, index):
        return self.gen_path(index)

    def __iter__(self):
        self._iter_index = self._lower_bound - 1
        return self

    def __next__(self):
        self._iter_index += 1
        if not self.check_bounds(self._iter_index):
            self._iter_index = None
            raise StopIteration
        return self.gen_path(self._iter_index)

    @property
    def extension(self):
        return self._extension

    @property
    def lower_bound(self):
        return self._lower_bound

    @property
    def upper_bound(self):
        return self._upper_bound

    @lower_bound.setter
    def lower_bound(self, value):
        if self.immutable_bounds:
            raise DataFileSequenceError(
                "Cannot set bounds of an immutable sequence.")
        self._lower_bound = min(value, self.upper_bound)

    @upper_bound.setter
    def upper_bound(self, value):
        if self.immutable_bounds:
            raise DataFileSequenceError(
                "Cannot set bounds of an immutable sequence.")
        self._upper_bound = max(value, self.lower_bound)

    @property
    def starts_at_zero(self):
        return self._lower_bound == 0

    @property
    def starts_at_one(self):
        return self._lower_bound == 1

    def check_bounds(self, index):
        '''Checks if the index is within the bounds for this sequence.

        Args:
            index: a sequence index

        Returns:
            True/False
        '''
        if index < self.lower_bound or index > self.upper_bound:
            return False
        return True

    def gen_path(self, index):
        '''Generates the path for the file with the given sequence index.

        If the sequence has mutable bounds, the index can extend the sequence
        consecutively (i.e., by one index) above or below the current bounds.

        Args:
            index: a sequence index

        Returns:
            the generated path for the given index
        '''
        if self.immutable_bounds:
            if not self.check_bounds(index):
                raise DataFileSequenceError(
                    "Index %d out of bounds [%d, %d]" %
                    (index, self.lower_bound, self.upper_bound))
        elif index < 0:
            raise DataFileSequenceError("Indices must be nonnegative")
        elif index == self.lower_bound - 1:
            self._lower_bound = index
        elif index == self.upper_bound + 1:
            self._upper_bound = index
        elif not self.check_bounds(index):
            raise DataFileSequenceError(
                "Index %d out of bounds [%d, %d]; mutable sequences can be "
                "extended at most one index above/below." %
                (index, self.lower_bound, self.upper_bound))

        return self.sequence % index

    @classmethod
    def build_for_dir(cls, dir_path):
        '''Builds a `DataFileSequence` for the given directory.'''
        return cls(etau.parse_dir_pattern(dir_path)[0])

    @classmethod
    def from_dict(cls, d):
        '''Builds a `DataFileSequence` from a JSON dictioanry.'''
        return cls(d["sequence"], immutable_bounds=d["immutable_bounds"])


class DataFileSequenceError(Exception):
    '''Error raised when an invalid DataFileSequence is encountered.'''
    pass


class DataRecords(etas.Container):
    '''Container class for data records.

    `DataRecords` is a generic container of records each having a value for
    a certain set of fields. When creating `DataRecords` instances, you must
    provide a `record_cls` that specifies the subclass of `BaseDataRecord`
    that you plan to store in the container.

    When `DataRecords` instances are serialized, they can optionally have their
    reflective `_CLS` and `_RECORD_CLS` attributes set by passing
    `reflective=True`. When this is done, `DataRecords` can be read from disk
    via `DataRecords.from_json("/path/to/records.json")` and the class of the
    records in the container will be inferred while loading.
    '''

    _ELE_CLS = None  # this is set per-instance for DataRecords
    _ELE_CLS_FIELD = "_RECORD_CLS"
    _ELE_ATTR = "records"

    def __init__(self, record_cls, **kwargs):
        '''Creates a `DataRecords` instance.

        Args:
            record_cls: the records class to use for this container
            records: an optional list of records to add to the container
        '''
        self._ELE_CLS = record_cls
        super(DataRecords, self).__init__(**kwargs)

    @property
    def record_cls(self):
        '''Returns the class of records in the container.'''
        return self._ELE_CLS

    def add_dict(self, d, record_cls=None):
        '''Adds the records in the dictionary to the container.

        Args:
            d: a DataRecords dictionary
            record_cls: an optional records class to use when parsing the
                records dictionary. If None, the _ELE_CLS class of this
                instance is used

        Returns:
            the number of elements in the container
        '''
        rc = record_cls or self._ELE_CLS
        self.add_container(self.from_dict(d, record_cls=rc))
        return len(self)

    def add_json(self, json_path, record_cls=None):
        '''Adds the records in the JSON file to the container.

        Args:
            json_path: the path to a DataRecords JSON file
            record_cls: an optional records class to use when parsing the
                records dictionary. If None, the _ELE_CLS class of this
                instance is used

        Returns:
            the number of elements in the container
        '''
        rc = record_cls or self._ELE_CLS
        self.add_container(self.from_json(json_path, record_cls=rc))
        return len(self)

    def build_keyset(self, field):
        '''Returns a list of unique values of `field` across the records in
        the container.
        '''
        keys = set()
        for r in self.__elements__:
            keys.add(getattr(r, field))
        return list(keys)

    def build_lookup(self, field):
        '''Builds a lookup dictionary indexed by `field` whose values are lists
        of indices of the records whose `field` attribute matches the
        corresponding key.
        '''
        lud = defaultdict(list)
        for i, r in enumerate(self.__elements__):
            lud[getattr(r, field)].append(i)
        return dict(lud)

    def build_subsets(self, field):
        '''Builds a dictionary indexed by `field` whose values are lists of
        records whose `field` attribute matches the corresponding key.
        '''
        sss = defaultdict(list)
        for r in self.__elements__:
            sss[getattr(r, field)].append(r)
        return dict(sss)

    def cull(self, field, keep_values=None, remove_values=None):
        '''Cull records from the container based on `field`.

        Args:
            field: the field to process
            keep_values: an optional list of field values to keep
            remove_values: an optional list of field values to remove

        Returns:
            the number of elements in the container
        '''
        lud = self.build_lookup(field)

        # Determine values to keep
        if remove_values:
            keep_values = set(lud.keys()) - set(remove_values)
        if not keep_values:
            raise DataRecordsError(
                "Either keep_values or remove_values must be provided")

        # Cull records
        inds = set()
        for v in keep_values:
            inds.update(lud[v])
        self.keep_inds(inds)

        return len(self)

    def cull_with_function(self, field, func):
        '''Cull records from the container for which `field` returns
        something that evaluates to False when passed through func.

        Args:
            field: the field to process
            func: the test function

        Returns:
            the number of elements in the container
        '''
        lud = self.build_lookup(field)

        # Cull records
        inds = set()
        for v in lud:
            if func(v):
                inds.update(lud[v])
        self.keep_inds(inds)

        return len(self)

    def slice(self, field):
        '''Returns a list of `field` values for the records in the
        container.
        '''
        return [getattr(r, field) for r in self.__elements__]

    def subset_from_indices(self, indices):
        '''Creates a new DataRecords instance containing only the subset of
        records in this container with the specified indices.
        '''
        return self.extract_inds(indices)

    def attributes(self):
        '''Returns a list of class attributes to be serialized.'''
        return [self._ELE_ATTR]

    @classmethod
    def from_dict(cls, d, record_cls=None):
        '''Constructs a DataRecords instance from a dictionary.

        Args:
            d: a DataRecords dictionary
            record_cls: an optional records class to use when parsing the
                records dictionary. If not provided, the DataRecords dictionary
                must have been serialized with `reflective=True`

        Returns:
            a DataRecords instance
        '''
        if record_cls is None:
            record_cls_str = d.get(cls._ELE_CLS_FIELD, None)
            if record_cls_str is None:
                raise DataRecordsError(
                    "Your DataRecords does not have its '%s' attribute "
                    "populated, so you must manually specify the `record_cls` "
                    "to use when loading it" % cls._ELE_CLS_FIELD)
            record_cls = etau.get_class(record_cls_str)

        return DataRecords(
            record_cls=record_cls,
            records=[record_cls.from_dict(r) for r in d[cls._ELE_ATTR]])


class DataRecordsError(Exception):
    '''Exception raised for invalid DataRecords invocations.'''
    pass


DEFAULT_DATA_RECORDS_FILENAME = "records.json"


class BaseDataRecord(etas.Serializable):
    '''Base class for all data records.

    Data records are flexible containers that function as dictionary-like
    classes that define the required, optional, and excluded keys that they
    support.

    @todo excluded is redundant. We should only serialize required and optional
    attributes; all others should be excluded by default.
    '''

    def __init__(self):
        '''Base constructor for all data records.'''
        self.clean_optional()

    def __getitem__(self, key):
        '''Provides dictionary-style `[key]` access to the attributes of the
        data record.
        '''
        return getattr(self, key)

    def attributes(self):
        '''Returns the list of attributes of the data record that are to be
        serialized.

        All private attributes (those starting with "_") and attributes in
        `excluded()` are omitted from this list.

        Returns:
            the list of attributes to be serialized
        '''
        attr = super(BaseDataRecord, self).attributes()
        return [a for a in attr if a not in self.excluded()]

    def clean_optional(self):
        '''Deletes any optional attributes from the data record that are not
        set, i.e., those that are `no_default`.

        Note that `None` is a valid value for an attribute.
        '''
        for o in self.optional():
            if hasattr(self, o) and getattr(self, o) is no_default:
                delattr(self, o)

    @classmethod
    def from_dict(cls, d):
        '''Constructs a data record from a JSON dictionary. All required
        attributes must be present in the dictionary, and any optional
        attributes that are present will also be stored.

        Args:
            a JSON dictonary containing (at minimum) all of the required
                attributes for the data record

        Returns:
            an instance of the data record

        Raises:
            KeyError: if a required attribute was not found in the input
                dictionary
        '''
        kwargs = {k: d[k] for k in cls.required()}  # required
        kwargs.update({k: d[k] for k in cls.optional() if k in d})  # optional
        return cls(**kwargs)

    @classmethod
    def required(cls):
        '''Returns a list of attributes that are required by all instances of
        the data record. By default, an empty list is returned.
        '''
        return []

    @classmethod
    def optional(cls):
        '''Returns a list of attributes that are optionally included in the
        data record if they are present in the data dictionary. By default,
        an empty list is returned.
        '''
        return []

    @classmethod
    def excluded(cls):
        '''Return a list of attributes that should always be excluded when the
        data record is serialized. By default, an empty list is returned.
        '''
        return []


class LabeledFileRecord(BaseDataRecord):
    '''A simple DataRecord for a labeled file.

    Attributes:
        file_path: the path to the file
        label: the label of the file
    '''

    def __init__(self, file_path, label):
        '''Creates a new LabeledFileRecord instance.

        Args:
            file_path: the path to the file
            label: the label of the file
        '''
        self.file_path = file_path
        self.label = label
        super(LabeledFileRecord, self).__init__()

    @property
    def filename(self):
        '''The filename of the record.

        @deprecated Use `file_path` instead.
        '''
        logger.warning("`filename` is deprecated; use `file_path` instead")
        return self.file_path

    @classmethod
    def required(cls):
        return ["file_path", "label"]


class LabeledVideoRecord(LabeledFileRecord):
    '''A simple, reusable DataRecord for a labeled video.

    Args:
        file_path (video_path): the path to the video
        label: the label of the video
        group: an optional group attribute that provides additional information
            about the video. For example, if multiple video clips were sampled
            from a single video, this attribute can be used to specify the
            parent video
    '''

    def __init__(self, video_path, label, group=no_default):
        '''Creates a new LabeledVideoRecord instance.'''
        super(LabeledVideoRecord, self).__init__(video_path, label)
        self.group = group

    @property
    def video_path(self):
        '''Convenience accessor to refer to the file_path.'''
        return self.file_path

    @classmethod
    def optional(cls):
        return ["group"]


class LabeledFeatures(etas.NpzWriteable):
    '''Class representing a feature array `X` and corresponding labels `y`.

    `X` is an n x d array whose rows contain features
    `y` is a length-n array of labels
    '''

    def __init__(self, X, y):
        self.X = np.asarray(X)
        self.y = np.asarray(y)<|MERGE_RESOLUTION|>--- conflicted
+++ resolved
@@ -125,14 +125,9 @@
             a list of attribute names
         '''
         _attrs = ["type", "name", "value"]
-<<<<<<< HEAD
         _optional_attrs = ["confidence", "uuid"]
         _attrs.extend(
             [a for a in _optional_attrs if getattr(self, a) is not None])
-=======
-        if self.confidence is not None:
-            _attrs.append("confidence")
->>>>>>> 0b2984a6
 
         return _attrs
 
@@ -177,7 +172,8 @@
             probabilities
     '''
 
-    def __init__(self, name, value, confidence=None, top_k_probs=None, uuid=None):
+    def __init__(
+            self, name, value, confidence=None, top_k_probs=None, uuid=None):
         '''Constructs a CategoricalAttribute instance.
 
         Args:
@@ -278,22 +274,7 @@
             an AttributeContainer
     '''
 
-<<<<<<< HEAD
-    def __init__(self, name, constant=False, default=None):
-        '''Initializes the AttributeSchema. All subclasses should call this
-        constructor.
-
-        Args:
-            name: the name of the attribute
-            constant: whether the attribute value can change over time in a
-                video
-        '''
-        self.name = name
-        self.constant = bool(constant)
-        self.default = default
-        self.type = etau.get_class_name(self)[:-6]  # removes "Schema"
-=======
-    def __init__(self, name, exclusive):
+    def __init__(self, name, exclusive, default=None):
         '''Initializes the base AttributeSchema instance.
 
         Args:
@@ -304,7 +285,7 @@
         self.name = name
         self.type = etau.get_class_name(self)[:-len("Schema")]
         self.exclusive = exclusive
->>>>>>> 0b2984a6
+        self.default = default
         self._attr_cls = etau.get_class(self.type)
 
     @property
@@ -465,20 +446,13 @@
         '''
         attr_cls = etau.get_class(d["type"])
         schema_cls = attr_cls.get_schema_cls()
-<<<<<<< HEAD
-        kwargs = schema_cls.get_kwargs(d)
-        kwargs.update({
-            "default": d.get("default", None),
-            "constant": d.get("constant", False)
-        })
-        return schema_cls(d["name"], **kwargs)
-=======
 
         name = d["name"]
         exclusive = d.get("exclusive", False)
+        default = d.get("default", None)
         return schema_cls(
-            name, exclusive=exclusive, **schema_cls.get_kwargs(d))
->>>>>>> 0b2984a6
+            name, exclusive=exclusive,
+            default=default, **schema_cls.get_kwargs(d))
 
 
 class AttributeSchemaError(etal.LabelsSchemaError):
@@ -489,10 +463,6 @@
 class CategoricalAttributeSchema(AttributeSchema):
     '''Schema for `CategoricalAttribute`s.
 
-<<<<<<< HEAD
-    def __init__(self, name, categories=None, constant=False, exclusive=False,
-                 default=None):
-=======
     Attributes:
         name: the name of the CategoricalAttribute
         type: the fully-qualified name of the CategoricalAttribute class
@@ -501,8 +471,7 @@
             an AttributeContainer
     '''
 
-    def __init__(self, name, categories=None, exclusive=False):
->>>>>>> 0b2984a6
+    def __init__(self, name, categories=None, exclusive=False, default=None):
         '''Creates a CategoricalAttributeSchema instance.
 
         Args:
@@ -512,13 +481,8 @@
             exclusive: whether at most one attribute with this name may appear
                 in an AttributeContainer. By default, this is False
         '''
-<<<<<<< HEAD
         super(CategoricalAttributeSchema, self).__init__(
-            name, constant=constant, default=default)
-        self.exclusive = bool(exclusive)
-=======
-        super(CategoricalAttributeSchema, self).__init__(name, exclusive)
->>>>>>> 0b2984a6
+            name, exclusive, default=default)
         self.categories = set(categories or [])
 
     @property
@@ -629,11 +593,7 @@
             an AttributeContainer
     '''
 
-<<<<<<< HEAD
-    def __init__(self, name, constant=False, range=None, default=None):
-=======
-    def __init__(self, name, range=None, exclusive=False):
->>>>>>> 0b2984a6
+    def __init__(self, name, range=None, exclusive=False, default=None):
         '''Creates a NumericAttributeSchema instance.
 
         Args:
@@ -642,12 +602,8 @@
             exclusive: whether at most one attribute with this name may appear
                 in an AttributeContainer. By default, this is False
         '''
-<<<<<<< HEAD
         super(NumericAttributeSchema, self).__init__(
-            name, constant=constant, default=default)
-=======
-        super(NumericAttributeSchema, self).__init__(name, exclusive)
->>>>>>> 0b2984a6
+            name, exclusive, default=default)
         self.range = tuple(range or [])
 
     @property
@@ -756,9 +712,6 @@
 class BooleanAttributeSchema(AttributeSchema):
     '''Schema for `BooleanAttributeSchema`s.
 
-<<<<<<< HEAD
-    def __init__(self, name, constant=False, default=None):
-=======
     Attributes:
         name: the name of the BooleanAttribute
         type: the fully-qualified name of the BooleanAttribute class
@@ -767,8 +720,7 @@
             an AttributeContainer
     '''
 
-    def __init__(self, name, values=None, exclusive=False):
->>>>>>> 0b2984a6
+    def __init__(self, name, values=None, exclusive=False, default=None):
         '''Creates a BooleanAttributeSchema instance.
 
         Args:
@@ -778,13 +730,9 @@
             exclusive: whether at most one attribute with this name may appear
                 in an AttributeContainer. By default, this is False
         '''
-<<<<<<< HEAD
-        super(BooleanAttributeSchema, self).__init__(name, constant=constant,
-                                                     default=default)
-=======
-        super(BooleanAttributeSchema, self).__init__(name, exclusive)
+        super(BooleanAttributeSchema, self).__init__(
+            name, exclusive, default=default)
         self.values = set(values or [])
->>>>>>> 0b2984a6
 
     @property
     def is_empty(self):
