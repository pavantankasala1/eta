'''
Core tools and data structures for working with data.

Copyright 2017-2020, Voxel51, Inc.
voxel51.com

Brian Moore, brian@voxel51.com
Jason Corso, jason@voxel51.com
Tyler Ganter, tyler@voxel51.com
'''
# pragma pylint: disable=redefined-builtin
# pragma pylint: disable=unused-wildcard-import
# pragma pylint: disable=wildcard-import
from __future__ import absolute_import
from __future__ import division
from __future__ import print_function
from __future__ import unicode_literals
from builtins import *
from future.utils import iteritems, itervalues
# pragma pylint: enable=redefined-builtin
# pragma pylint: enable=unused-wildcard-import
# pragma pylint: enable=wildcard-import

from collections import defaultdict
import logging
import os

import numpy as np

from eta.core.config import no_default
import eta.core.labels as etal
import eta.core.numutils as etan
import eta.core.serial as etas
import eta.core.utils as etau


logger = logging.getLogger(__name__)


def majority_vote_categorical_attrs(attrs, confidence_weighted=False):
    '''Performs majority votes over the given attributes, which are assumed to
    be `CategoricalAttribute`s.

    A separate vote is performed for attributes of each name.

    If a list of AttributeContainers is provided, all attributes are combined
    into a single vote.

    Args:
        attrs: an AttributeContainer or list of AttributeContainers
        confidence_weighted: whether to weight the vote by confidence. By
            default, this is False

    Returns:
        an AttributeContainer containing the voted attributes
    '''
    if not isinstance(attrs, list):
        attrs = [attrs]

    accums = defaultdict(etan.Accumulator)
    for _attrs in attrs:
        for attr in _attrs:
            accums[attr.name].add(attr.value, weight=attr.confidence or 0.0)

    voted_attrs = AttributeContainer()
    for name, accum in iteritems(accums):
        value = accum.argmax(weighted=confidence_weighted)
        confidence = accum.get_average_weight(value) or None
        attr = CategoricalAttribute(name, value, confidence=confidence)
        voted_attrs.add(attr)

    return voted_attrs


class Attribute(etal.Labels):
    '''Base class for attributes.

    Attributes:
        type: the fully-qualified class name of the attribute
        name: the name of the attribute
        value: the value of the attribute
        confidence: (optional) the confidence of the attribute, in [0, 1]
        constant: whether this attribute is constant, i.e., all attributes of
            the same `name` must be identical to this attribute throughout the
            life of its parent entity
    '''

<<<<<<< HEAD
    def __init__(self, name, value, confidence=None, uuid=None):
        '''Constructs an Attribute instance.
=======
    def __init__(self, name, value, confidence=None, constant=False):
        '''Initializes the base Attribute instance.
>>>>>>> 0096e798

        Args:
            name: the attribute name
            value: the attribute value
            confidence: an optional confidence of the value, in [0, 1]. By
                default, no confidence is stored
<<<<<<< HEAD
            uuid: a bookkeeping uuid
=======
            constant: whether this attribute is constant, i.e., all attributes
                of the same `name` must be identical to this attribute
                throughout the life of its parent entity. By default, this is
                False
>>>>>>> 0096e798
        '''
        self.type = etau.get_class_name(self)
        self.name = name
        self.value = self.parse_value(value)
        self.confidence = confidence
<<<<<<< HEAD
        self.uuid = uuid
=======
        self.constant = constant
>>>>>>> 0096e798

    @classmethod
    def parse_value(cls, value):
        '''Parses the attribute value.

        Args:
            value: the value

        Returns:
            the parsed value
        '''
        raise NotImplementedError("subclass must implement parse_value()")

    def filter_by_schema(self, schema):
        '''Filters the attribute by the given schema.

        Args:
            schema: an AttributeSchema
        '''
        pass

    def attributes(self):
        '''Returns the list of attributes to serialize.

        Returns:
            a list of attribute names
        '''
        _attrs = ["type", "name", "value"]
<<<<<<< HEAD
        _optional_attrs = ["confidence", "uuid"]
        _attrs.extend(
            [a for a in _optional_attrs if getattr(self, a) is not None])
=======
        if self.confidence is not None:
            _attrs.append("confidence")
        if self.constant:
            _attrs.append("constant")
>>>>>>> 0096e798

        return _attrs

    @classmethod
    def _from_dict(cls, d):
        '''Internal implementation of `from_dict()`.

        Subclasses should implement this method, NOT `from_dict()`.

        Args:
            d: a JSON dictionary

        Returns:
            an Attribute
        '''
        confidence = d.get("confidence", None)
<<<<<<< HEAD
        uuid = d.get("uuid", None)
        return cls(d["name"], d["value"], confidence=confidence, uuid=uuid)
=======
        constant = d.get("constant", False)
        return cls(
            d["name"], d["value"], confidence=confidence, constant=constant)
>>>>>>> 0096e798

    @classmethod
    def from_dict(cls, d):
        '''Constructs an Attribute from a JSON dictionary.

        Args:
            d: a JSON dictionary

        Returns:
            an Attribute
        '''
        attr_cls = etau.get_class(d["type"])
        return attr_cls._from_dict(d)


class CategoricalAttribute(Attribute):
    '''Class encapsulating categorical attributes.

    Attributes:
        name: the name of the attribute
        value: the value of the attribute
        confidence: (optional) the confidence of the attribute, in [0, 1]
        top_k_probs: (optional) an optional dictionary mapping values to
            probabilities
        constant: whether this attribute is constant, i.e., all attributes of
            the same `name` must be identical to this attribute throughout the
            life of its parent entity
    '''

    def __init__(
<<<<<<< HEAD
            self, name, value, confidence=None, top_k_probs=None, uuid=None):
        '''Constructs a CategoricalAttribute instance.
=======
            self, name, value, confidence=None, top_k_probs=None,
            constant=False):
        '''Creates a CategoricalAttribute instance.
>>>>>>> 0096e798

        Args:
            name: the attribute name
            value: the attribute value
            confidence: an optional confidence of the value, in [0, 1]. By
                default, no confidence is stored
            top_k_probs: an optional dictionary mapping values to
                probabilities. By default, no probabilities are stored
<<<<<<< HEAD
            uuid: a bookkeeping uuid
        '''
        super(CategoricalAttribute, self).__init__(
            name, value, confidence=confidence, uuid=uuid)
=======
            constant: whether this attribute is constant, i.e., all attributes
                of the same `name` must be identical to this attribute
                throughout the life of its parent entity. By default, this is
                False
        '''
        super(CategoricalAttribute, self).__init__(
            name, value, confidence=confidence, constant=constant)
>>>>>>> 0096e798
        self.top_k_probs = top_k_probs

    @classmethod
    def parse_value(cls, value):
        '''Parses the attribute value.

        Args:
            value: the value

        Returns:
            the parsed value
        '''
        return value

    def attributes(self):
        '''Returns the list of attributes to serialize.

        Returns:
            the list of attribute names
        '''
        _attrs = super(CategoricalAttribute, self).attributes()
        if self.top_k_probs is not None:
            _attrs.append("top_k_probs")

        return _attrs

    @classmethod
    def _from_dict(cls, d):
        attr = super(CategoricalAttribute, cls)._from_dict(d)
        attr.top_k_probs = d.get("top_k_probs", None)
        return attr


class NumericAttribute(Attribute):
    '''Class encapsulating numeric attributes.

    Attributes:
        name: the name of the attribute
        value: the value of the attribute
        confidence: (optional) the confidence of the attribute, in [0, 1]
        constant: whether this attribute is constant, i.e., all attributes of
            the same `name` must be identical to this attribute throughout the
            life of its parent entity
    '''

    @classmethod
    def parse_value(cls, value):
        '''Parses the attribute value.

        Args:
            value: the value

        Returns:
            the parsed value
        '''
        return value


class BooleanAttribute(Attribute):
    '''Class encapsulating boolean attributes.

    Attributes:
        name: the name of the attribute
        value: the value of the attribute
        confidence: (optional) the confidence of the attribute, in [0, 1]
        constant: whether this attribute is constant, i.e., all attributes of
            the same `name` must be identical to this attribute throughout the
            life of its parent entity
    '''

    @classmethod
    def parse_value(cls, value):
        '''Parses the attribute value.

        Args:
            value: the value

        Returns:
            the parsed value
        '''
        return bool(value)


class AttributeSchema(etal.LabelsSchema):
    '''Base class for Attribute schemas.

    Attributes:
        name: the name of the Attribute
        type: the fully-qualified name of the Attribute class
        exclusive: whether at most one attribute with this name may appear in
            an AttributeContainer
    '''

<<<<<<< HEAD
    def __init__(self, name, exclusive, default=None):
=======
    def __init__(self, name, exclusive=False):
>>>>>>> 0096e798
        '''Initializes the base AttributeSchema instance.

        Args:
            name: the name of the attribute
            exclusive: whether at most one attribute with this name may appear
                in an AttributeContainer. By default, this is False
        '''
        self.name = name
        self.type = etau.get_class_name(self)[:-len("Schema")]
        self.exclusive = exclusive
        self.default = default
        self._attr_cls = etau.get_class(self.type)

    @property
    def is_exclusive(self):
        '''Whether this attribute is exclusive.'''
        return self.exclusive

    def get_attribute_class(self):
        '''Gets the Attribute class associated with this schema.

        Returns:
            the Attribute class
        '''
        return self._attr_cls

    def add_attribute(self, attr):
        '''Incorporates the given Attribute into the schema.

        Args:
            attr: an Attribute
        '''
        self.add(attr)

    def is_valid_value(self, value):
        '''Whether value is valid for the attribute.

        Args:
            value: the value

        Returns:
            True/False
        '''
        raise NotImplementedError("subclass must implement is_valid_value()")

    def is_valid_attribute(self, attr):
        '''Whether the attribute is compliant with the schema.

        Args:
            attr: an Attribute

        Returns:
            True/False
        '''
        return self.is_valid(attr)

    def validate_schema(self, schema):
        '''Validates that the given AttributeSchema has the same class and
        `name` as this schema.

        Args:
            schema: an AttributeSchema

        Raises:
            LabelsSchemaError: if the schema does not match this schema
        '''
        if type(schema) is not type(self):
            raise AttributeSchemaError(
                "Expected schema to have type '%s'; found '%s'" %
                (type(self), type(schema)))

        if schema.name != self.name:
            raise AttributeSchemaError(
                "Expected schema to have name '%s'; found '%s'" %
                (self.name, schema.name))

    def validate_type(self, attr):
        '''Validates that the Attribute is of the correct class.

        Args:
            attr: an Attribute

        Raises:
            LabelsSchemaError: if the attribute violates the schema
        '''
        if not isinstance(attr, self._attr_cls):
            raise AttributeSchemaError(
                "Expected attribute '%s' to have type '%s'; found '%s'" %
                (attr.name, self.type, etau.get_class_name(attr)))

    def validate_attribute(self, attr):
        '''Validates that the Attribute is compliant with the schema.

        Args:
            attr: an Attribute

        Raises:
            LabelsSchemaError: if the attribute violates the schema
        '''
        self.validate(attr)

    def validate(self, attr):
        '''Validates that the Attribute is compliant with the schema.

        Args:
            attr: an Attribute

        Raises:
            LabelsSchemaError: if the attribute violates the schema
        '''
        if attr.name != self.name:
            raise AttributeSchemaError(
                "Expected name '%s'; found '%s'" % (self.name, attr.name))

        self.validate_type(attr)

        if not self.is_valid_value(attr.value):
            raise AttributeSchemaError(
                "Value '%s' of attribute '%s' is not allowed by the "
                "schema " % (attr.value, attr.name))

    def validate_subset_of_schema(self, schema):
        '''Validates that the base type and attributes of this schema are a
        subset of the given schema.

        Args:
            schema: an AttributeSchema

        Raises:
            LabelsSchemaError: if this schema is not a subset of the given
                schema
        '''
        self.validate_schema_type(schema)

        if self.name != schema.name:
            raise AttributeSchemaError(
                "Expected name '%s'; found '%s'" % (schema.name, self.name))

        if self.exclusive != schema.exclusive:
            raise AttributeSchemaError(
                "Expected exclusive '%s' for attribute '%s'; found '%s'" %
                (schema.exclusive, self.name, self.exclusive))

    @staticmethod
    def get_kwargs(d):
        '''Extracts the relevant keyword arguments for this schema from the
        JSON dictionary.

        Args:
            d: a JSON dictionary

        Returns:
            a dictionary of parsed keyword arguments
        '''
        raise NotImplementedError("subclass must implement get_kwargs()")

    @classmethod
    def from_dict(cls, d):
        '''Constructs an AttributeSchema from a JSON dictionary.

        Note that this function reflectively parses the schema type from the
        dictionary, so subclasses do not need to implement this method.

        Args:
            d: a JSON dictionary

        Returns:
            an Attribute
        '''
        attr_cls = etau.get_class(d["type"])
        schema_cls = attr_cls.get_schema_cls()

        name = d["name"]
        exclusive = d.get("exclusive", False)
        default = d.get("default", None)
        return schema_cls(
            name, exclusive=exclusive,
            default=default, **schema_cls.get_kwargs(d))


class AttributeSchemaError(etal.LabelsSchemaError):
    '''Error raised when an AttributeSchema is violated.'''
    pass


class CategoricalAttributeSchema(AttributeSchema):
    '''Schema for `CategoricalAttribute`s.

    Attributes:
        name: the name of the CategoricalAttribute
        type: the fully-qualified name of the CategoricalAttribute class
        categories: the set of valid values for the attribute
        exclusive: whether at most one attribute with this name may appear in
            an AttributeContainer
    '''

    def __init__(self, name, categories=None, exclusive=False, default=None):
        '''Creates a CategoricalAttributeSchema instance.

        Args:
            name: the name of the attribute
            categories: a set of valid values for the attribute. By default, an
                empty set is used
            exclusive: whether at most one attribute with this name may appear
                in an AttributeContainer. By default, this is False
        '''
        super(CategoricalAttributeSchema, self).__init__(
<<<<<<< HEAD
            name, exclusive, default=default)
=======
            name, exclusive=exclusive)
>>>>>>> 0096e798
        self.categories = set(categories or [])

    @property
    def is_empty(self):
        '''Whether this schema has no labels of any kind.'''
        return not bool(self.categories)

    def is_valid_value(self, value):
        '''Whether value is valid for the attribute.

        Args:
            value: the value

        Returns:
            True/False
        '''
        return value in self.categories

    def add(self, attr):
        '''Incorporates the given CategoricalAttribute into the schema.

        Args:
            attr: a CategoricalAttribute
        '''
        self.validate_type(attr)
        self.categories.add(attr.value)

    def validate_subset_of_schema(self, schema):
        '''Validates that this schema is a subset of the given schema.

        Args:
            schema: a CategoricalAttributeSchema

        Raises:
            LabelsSchemaError: if this schema is not a subset of the given
                schema
        '''
        super(CategoricalAttributeSchema, self).validate_subset_of_schema(
            schema)

        if not self.categories.issubset(schema.categories):
            raise AttributeSchemaError(
                "Categories %s are not a subset of %s" %
                (self.categories, schema.categories))

    @classmethod
    def build_active_schema(cls, attr):
        '''Builds a CategoricalAttributeSchema that describes the active schema
        of the CategoricalAttribute.

        Args:
            attr: a CategoricalAttribute

        Returns:
            a CategoricalAttributeSchema
        '''
        return cls(attr.name, categories={attr.value})

    def merge_schema(self, schema):
        '''Merges the given CategoricalAttributeSchema into this schema.

        Args:
            schema: a CategoricalAttributeSchema
        '''
        self.validate_schema(schema)
        self.categories.update(schema.categories)
        self.exclusive |= schema.exclusive

    def attributes(self):
        '''Returns the list of attributes to be serialized.

        Returns:
            the list of attributes
        '''
        return ["name", "type", "categories", "exclusive"]

    def serialize(self, *args, **kwargs):
        d = super(CategoricalAttributeSchema, self).serialize(*args, **kwargs)
        if "categories" in d:
            d["categories"].sort()

        return d

    @staticmethod
    def get_kwargs(d):
        '''Extracts the relevant keyword arguments for this schema from the
        JSON dictionary.

        Args:
            d: a JSON dictionary

        Returns:
            a dictioanry of parsed keyword arguments
        '''
        return {
            "categories": d.get("categories", None)
        }


class NumericAttributeSchema(AttributeSchema):
    '''Schema for `NumericAttribute`s.

    Attributes:
        name: the name of the NumericAttribute
        type: the fully-qualified name of the NumericAttribute class
        range: the (min, max) range for the attribute
        exclusive: whether at most one attribute with this name may appear in
            an AttributeContainer
    '''

    def __init__(self, name, range=None, exclusive=False, default=None):
        '''Creates a NumericAttributeSchema instance.

        Args:
            name: the name of the attribute
            range: the (min, max) range for the attribute
            exclusive: whether at most one attribute with this name may appear
                in an AttributeContainer. By default, this is False
        '''
<<<<<<< HEAD
        super(NumericAttributeSchema, self).__init__(
            name, exclusive, default=default)
=======
        super(NumericAttributeSchema, self).__init__(name, exclusive=exclusive)
>>>>>>> 0096e798
        self.range = tuple(range or [])

    @property
    def is_empty(self):
        '''Whether this schema has no labels of any kind.'''
        return not bool(self.range)

    def is_valid_value(self, value):
        '''Whether value is valid for the attribute.

        Args:
            value: the value

        Returns:
            True/False
        '''
        if not self.range:
            return False

        return value >= self.range[0] and value <= self.range[1]

    def add(self, attr):
        '''Incorporates the NumericAttribute into the schema.

        Args:
            attr: a NumericAttribute
        '''
        self.validate_type(attr)
        value = attr.value
        if not self.range:
            self.range = (value, value)
        else:
            self.range = min(self.range[0], value), max(self.range[1], value)

    def validate_subset_of_schema(self, schema):
        '''Validates that this schema is a subset of the given schema.

        Args:
            schema: a NumericAttributeSchema

        Raises:
            LabelsSchemaError: if this schema is not a subset of the given
                schema
        '''
        super(NumericAttributeSchema, self).validate_subset_of_schema(schema)

        if (self.range and (
                not schema.range
                or self.range[0] < schema.range[0]
                or self.range[1] > schema.range[1])):
            raise AttributeSchemaError(
                "Range %s is not a subset of %s" % (self.range, schema.range))

    @classmethod
    def build_active_schema(cls, attr):
        '''Builds a NumericAttributeSchema that describes the active schema of
        the NumericAttribute.

        Args:
            attr: a NumericAttribute

        Returns:
            a NumericAttributeSchema
        '''
        return cls(attr.name, range=(attr.value, attr.value))

    def merge_schema(self, schema):
        '''Merges the given NumericAttributeSchema into this schema.

        Args:
            schema: a NumericAttributeSchema
        '''
        self.validate_schema(schema)

        if not self.range:
            self.range = schema.range
        else:
            self.range = (
                min(self.range[0], schema.range[0]),
                max(self.range[1], schema.range[1]))

        self.exclusive |= schema.exclusive

    def attributes(self):
        '''Returns the list of attributes to be serialized.

        Returns:
            the list of attributes
        '''
        return ["name", "type", "range", "exclusive"]

    @staticmethod
    def get_kwargs(d):
        '''Extracts the relevant keyword arguments for this schema from the
        JSON dictionary.

        Args:
            d: a JSON dictionary

        Returns:
            a dictionary of parsed keyword arguments
        '''
        return {"range": d.get("range", None)}


class BooleanAttributeSchema(AttributeSchema):
    '''Schema for `BooleanAttributeSchema`s.

    Attributes:
        name: the name of the BooleanAttribute
        type: the fully-qualified name of the BooleanAttribute class
        values: the set of valid boolean values for the attribute
        exclusive: whether at most one attribute with this name may appear in
            an AttributeContainer
    '''

    def __init__(self, name, values=None, exclusive=False, default=None):
        '''Creates a BooleanAttributeSchema instance.

        Args:
            name: the name of the attribute
            values: a set of valid boolean values for the attribute. By
                default, an empty set is used
            exclusive: whether at most one attribute with this name may appear
                in an AttributeContainer. By default, this is False
        '''
<<<<<<< HEAD
        super(BooleanAttributeSchema, self).__init__(
            name, exclusive, default=default)
=======
        super(BooleanAttributeSchema, self).__init__(name, exclusive=exclusive)
>>>>>>> 0096e798
        self.values = set(values or [])

    @property
    def is_empty(self):
        '''Whether this schema has no labels of any kind.'''
        return not bool(self.values)

    def is_valid_value(self, value):
        '''Whether value is valid for the attribute.

        Args:
            value: the value

        Returns:
            True/False
        '''
        return value in self.values

    def add(self, attr):
        '''Incorporates the given BooleanAttribute into the schema.

        Args:
            attr: a BooleanAttribute
        '''
        self.validate_type(attr)
        self.values.add(attr.value)

    def validate_subset_of_schema(self, schema):
        '''Validates that this schema is a subset of the given schema.

        Args:
            schema: a BooleanAttributeSchema

        Raises:
            LabelsSchemaError: if this schema is not a subset of the given
                schema
        '''
        super(BooleanAttributeSchema, self).validate_subset_of_schema(schema)

        if not self.values.issubset(schema.values):
            raise AttributeSchemaError(
                "Values %s are not a subset of %s" %
                (self.values, schema.values))

    @classmethod
    def build_active_schema(cls, attr):
        '''Builds a BooleanAttributeSchema that describes the active schema of
        the BooleanAttribute.

        Args:
            attr: a BooleanAttribute

        Returns:
            a BooleanAttributeSchema
        '''
        return cls(attr.name, values={attr.value})

    def merge_schema(self, schema):
        '''Merges the given BooleanAttributeSchema into this schema.

        Args:
            schema: a BooleanAttributeSchema
        '''
        self.validate_schema(schema)
        self.values.update(schema.values)
        self.exclusive |= schema.exclusive

    def attributes(self):
        '''Returns the list of attributes to be serialized.

        Returns:
            the list of attributes
        '''
        return ["name", "type", "values", "exclusive"]

    @staticmethod
    def get_kwargs(d):
        '''Extracts the relevant keyword arguments for this schema from the
        JSON dictionary.

        Args:
            d: a JSON dictionary

        Returns:
            a dictioanry of parsed keyword arguments
        '''
        return {"values": d.get("values", None)}


class AttributeContainer(etal.LabelsContainer):
    '''An `eta.core.serial.Container` of `Attribute`s.'''

    _ELE_CLS = Attribute
    _ELE_CLS_FIELD = "_ATTR_CLS"
    # Note: we can't use "attributes" here due to `Serializable.attributes()`
    _ELE_ATTR = "attrs"

    def sort_by_name(self, reverse=False):
        '''Sorts the `Attribute`s in the container by name.

        Args:
            reverse: whether to sort in descending order. The default is False
        '''
        self.sort_by("name", reverse=reverse)

    def has_attr_with_name(self, name):
        '''Returns whether or not the container contains an Attribute with
        the given name.

        Args:
            name: the Attribute name

        Returns:
            True/False
        '''
        for attr in self:
            if attr.name == name:
                return True

        return False

    def get_attrs_with_name(self, name):
        '''Gets all `Attribute`s with the given name.

        Args:
            name: the Attribute name

        Returns:
            an AttributeContainer of attributes with the given name
        '''
        return self.get_matches([lambda attr: attr.name == name])

    def get_attr_with_name(self, name, default=no_default):
        '''Gets the single Attribute with the given name.

        Args:
            name: the Attribute name
            default: the value to be returned if there is no Attribute with
                the given name. By default, an error is raised in this case

        Returns:
            the Attribute

        Raises:
            ValueError: if there is not exactly one Attribute with the given
                name
        '''
        attrs = self.get_attrs_with_name(name)

        if not attrs and default is not no_default:
            return default

        if len(attrs) != 1:
            raise ValueError(
                "Expected one attribute with name '%s' but found %d"
                % (name, len(attrs)))

        return attrs[0]

    def get_attr_values_with_name(self, name):
        '''Gets a list of values for all `Attribute`s with the given name.

        Args:
            name: the Attribute name

        Returns:
            a list of attributes values with the given name
        '''
        return [attr.value for attr in self.get_attrs_with_name(name)]

    def get_attr_value_with_name(self, name, default=no_default):
        '''Get the value of the single Attribute with the given name

        Args:
            name: the Attribute name
            default: the value to be returned if there is no Attribute with
                the given name. By default, an error is raised in this case.

        Returns:
            the Attribute value

        Raises:
            ValueError: if there is not exactly one Attribute with the given
                name
        '''
        attr = self.get_attr_with_name(name, default=default)
        return attr.value

    def pop_constant_attrs(self):
        '''Pops constant attributes from this container.

        Returns:
            an AttributeContainer with the constant attributes, if any
        '''
        return self.pop_elements([lambda attr: attr.constant])

    def filter_by_schema(self, schema, constant_schema=None):
        '''Removes attributes from this container that are not compliant with
        the given schema.

        Only the first observation of each exclusive attribute is kept (if
        applicable).

        Args:
            schema: an AttributeContainerSchema
            constant_schema: an AttributeContainerSchema describing a schema
                for constant attributes (those with `constant == True`). If
                provided, `schema` is applied only to non-constant attributes.
                If omitted, `schema` is applied to all attributes
        '''
        if constant_schema is None:
            constant_schema = schema

        get_schema = lambda attr: constant_schema if attr.constant else schema

        # Remove attributes with invalid names
        filter_fcn = lambda attr: get_schema(attr).has_attribute(attr.name)
        self.filter_elements([filter_fcn])

        #
        # Filter objects by their schemas
        #

        del_inds = set()
        found_names = set()
        for idx, attr in enumerate(self):
            name = attr.name

            # Remove attributes that violate schema
            attr_schema = get_schema(attr).get_attribute_schema(name)
            if not attr_schema.is_valid_attribute(attr):
                del_inds.add(idx)

            # Enforce exclusivity, if necessary
            is_exclusive = get_schema(attr).is_exclusive_attribute(name)
            if is_exclusive:
                if name in found_names:
                    del_inds.add(idx)
                else:
                    found_names.add(name)

        self.delete_inds(del_inds)

    def get_attribute_counts(self):
        '''Returns a dictionary mapping attribute names to their counts in this
        container.

        Returns:
            a dict mapping attribute names to counts
        '''
        counts = defaultdict(int)
        for attr in self:
            counts[attr.name] += 1

        return dict(counts)


class AttributeContainerSchema(etal.LabelsContainerSchema):
    '''Schema for an AttributeContainer.

    Attributes:
        schema: a dictionary mapping attribute names to AttributeSchema
            instances
    '''

    def __init__(self, schema=None):
        '''Creates an AttributeContainerSchema instance.

        Args:
            schema: (optional) a dictionary mapping attribute names to
                AttributeSchema instances. By default, an empty schema is
                created
        '''
        self.schema = schema or {}

    @property
    def is_empty(self):
        '''Whether this schema has no labels of any kind.'''
        return not bool(self.schema)

    @property
    def has_exclusive_attributes(self):
        '''Whether this schema contains at least one exclusive attribute.'''
        return any(schema.is_exclusive for schema in itervalues(self.schema))

    def iter_attributes(self):
        '''Returns an iterator over the (name, AttributeSchema) pairs in this
        schema.

        Returns:
            an iterator over (name, AttributeSchema) pairs
        '''
        return iteritems(self.schema)

    def has_attribute(self, name):
        '''Whether the schema has an Attribute with the given name.

        Args:
            name: the name

        Returns:
            True/False
        '''
        return name in self.schema

    def is_exclusive_attribute(self, name):
        '''Whether the Attribute with the given name is exclusive.'''
        return self.get_attribute_schema(name).is_exclusive

    def get_attribute_schema(self, name):
        '''Gets the AttributeSchema for the Attribute with the given name.

        Args:
            name: the name

        Returns:
            an AttributeSchema
        '''
        self.validate_attribute_name(name)
        return self.schema[name]

    def get_attribute_class(self, name):
        '''Gets the class of the Attribute with the given name.

        Args:
            name: the name

        Returns:
            the Attribute class

        Raises:
            LabelsSchemaError: if the schema does not have an attribute with
                the given name
        '''
        self.validate_attribute_name(name)
        return self.schema[name].get_attribute_class()

    def add_attribute(self, attr):
        '''Incorporates the given Attribute into the schema.

        Args:
            attr: an Attribute
        '''
        name = attr.name
        if name not in self.schema:
            schema_cls = attr.get_schema_cls()
            self.schema[name] = schema_cls(name)

        self.schema[name].add_attribute(attr)

    def add_attributes(self, attrs):
        '''Incorporates the given AttributeContainer into the schema.

        Args:
            attrs: an AttributeContainer
        '''
        for attr in attrs:
            self.add_attribute(attr)

    def is_valid_attribute_name(self, name):
        '''Whether the schema has an Attribute with the given name.

        Args:
            name: the name

        Returns:
            True/False
        '''
        try:
            self.validate_attribute_name(name)
            return True
        except etal.LabelsSchemaError:
            return False

    def is_valid_attribute(self, attr):
        '''Whether the Attribute is compliant with the schema.

        Args:
            attr: an Attribute

        Returns:
            True/False
        '''
        try:
            self.validate_attribute(attr)
            return True
        except etal.LabelsSchemaError:
            return False

    def validate_attribute_name(self, name):
        '''Validates that the schema has an Attribute with the given name.

        Args:
            name: the name

        Raises:
            LabelsSchemaError: if the schema doesn't contain an attribute of
                the given name
        '''
        if not self.has_attribute(name):
            raise AttributeContainerSchemaError(
                "Attribute '%s' is not allowed by the schema" % name)

    def validate_attribute(self, attr):
        '''Validates that the Attribute is compliant with the schema.

        Args:
            attr: an Attribute

        Raises:
            LabelsSchemaError: if the attribute violates the schema
        '''
        self.validate_attribute_name(attr.name)
        self.schema[attr.name].validate_attribute(attr)

    def validate(self, attrs):
        '''Validates that the AttributeContainer is compliant with the schema.

        Args:
            attrs: an AttributeContainer

        Raises:
            LabelsSchemaError: if the attributes violate the schema
        '''
        # Validate attributes
        for attr in attrs:
            self.validate_attribute(attr)

        # Enforce attribute exclusivity, if necessary
        if self.has_exclusive_attributes:
            counts = attrs.get_attribute_counts()
            for name, count in iteritems(counts):
                if count > 1 and self.is_exclusive_attribute(name):
                    raise AttributeContainerSchemaError(
                        "Attribute '%s' is exclusive but appears %d times in "
                        "this container" % (name, count))

    def validate_subset_of_schema(self, schema):
        '''Validates that this schema is a subset of the given schema.

        Args:
            schema: an AttributeContainerSchema

        Raises:
            LabelsSchemaError: if this schema is not a subset of the given
                schema
        '''
        self.validate_schema_type(schema)

        for name, attr_schema in iteritems(self.schema):
            if not schema.has_attribute(name):
                raise AttributeContainerSchemaError(
                    "Attribute '%s' does not appear in schema" % name)

            other_attr_schema = schema.get_attribute_schema(name)
            attr_schema.validate_subset_of_schema(other_attr_schema)

    def merge_attribute_schema(self, attr_schema):
        '''Merges the given AttributeSchema into the schema.

        Args:
            attr_schema: an AttributeSchema
        '''
        name = attr_schema.name
        if name not in self.schema:
            self.schema[name] = attr_schema
        else:
            self.schema[name].merge_schema(attr_schema)

    def merge_schema(self, schema):
        '''Merges the given AttributeContainerSchema into the schema.

        Args:
            schema: an AttributeContainerSchema
        '''
        for _, attr_schema in schema.iter_attributes():
            self.merge_attribute_schema(attr_schema)

    @classmethod
    def build_active_schema(cls, attrs):
        '''Builds an AttributeContainerSchema that describes the active schema
        of the given AttributeContainer.

        Args:
            attrs: an AttributeContainer

        Returns:
            an AttributeContainerSchema describing the active schema of the
                attributes
        '''
        schema = cls()
        schema.add_attributes(attrs)
        return schema

    @classmethod
    def from_dict(cls, d):
        '''Constructs an AttributeContainerSchema from a JSON dictionary.

        Args:
            d: a JSON dictionary

        Returns:
            an AttributeContainerSchema
        '''
        schema = d.get("schema", None)
        if schema is not None:
            schema = {
                attr_name: AttributeSchema.from_dict(asd)
                for attr_name, asd in iteritems(schema)
            }

        return cls(schema=schema)


class AttributeContainerSchemaError(etal.LabelsContainerSchemaError):
    '''Error raised when an AttributeContainerSchema is violated.'''
    pass


class MaskIndex(etas.Serializable):
    '''An index of sementics for the values in a mask.'''

    def __init__(self, index=None):
        '''Creates a MaskIndex instance.

        Args:
            index: (optional) a dictionary mapping values to `Attribute`s
                describing the semantics of a mask
        '''
        self.index = index or {}

    def __contains__(self, value):
        return value in self.index

    def __getitem__(self, value):
        return self.get_attr(value)

    def __setitem__(self, value, attr):
        self.add_value(value, attr)

    def __delitem__(self, value):
        self.delete_value(value)

    def get_attr(self, value):
        '''Gets the attribute for the given mask value.

        Args:
            value: the mask value

        Returns:
            an Attribute
        '''
        return self.index[value]

    def add_value(self, value, attr):
        '''Sets the semantics for the given mask value.

        Args:
            value: the mask value
            attr: an Attribute
        '''
        self.index[value] = attr

    def delete_value(self, value):
        '''Deteles the given mask value from the index.

        Args:
            value: the mask value
        '''
        del self.index[value]

    @classmethod
    def from_labels_map(cls, labels_map):
        '''Returns a MaskIndex for the given labels map.

        Args:
            labels_map: a dict mapping indices to label values

        Returns:
            a MaskIndex
        '''
        mask_index = cls()
        for index, value in iteritems(labels_map):
            mask_index[index] = CategoricalAttribute("label", value)

        return mask_index

    @classmethod
    def from_dict(cls, d):
        '''Constructs a MaskIndex from a JSON dictionary.

        Args:
            d: a JSON dictionary

        Returns:
            a MaskIndex
        '''
        index = d.get("index", None)
        if index is not None:
            index = {
                int(value): Attribute.from_dict(ad)
                for value, ad in iteritems(index)
            }

        return cls(index=index)


class DataFileSequence(etas.Serializable):
    '''Class representing a sequence of data files on disk.

    When a DataFileSequence is created, it must correspond to actual files on
    disk. However, when `immutable_bounds=False`, the `gen_path()` method can
    be used to add files to the beginning or end of the sequence.

    Examples of representable file sequences:
        /path/to/video/%05d.png
        /path/to/objects/%05d.json

    Attributes:
        sequence (str): the sequence pattern
        immutable_bounds (bool): whether the lower and upper bounds of the
            sequence can be modified
        extension (str): the file extension of the pattern
        lower_bound (int): the smallest index in the sequence
        upper_bound (int): the largest index in the sequence (inclusive)
    '''

    def __init__(self, sequence, immutable_bounds=True):
        '''Creates a DataFileSequence instance for the given sequence.

        Args:
            sequence: The printf-style pattern describing the files on disk,
                e.g., `/path/to/frame-%05d.json`
            immutable_bounds: whether the lower and upper bounds of the
                sequence should be immutable. By default, this is True

        Raises:
            DataFileSequenceError: if the sequence did not match any files on
                disk
        '''
        self.sequence = sequence
        self.immutable_bounds = immutable_bounds
        self._extension = os.path.splitext(self.sequence)[1]
        self._lower_bound, self._upper_bound = etau.parse_bounds_from_pattern(
            self.sequence)
        self._iter_index = None

        if self._lower_bound is None or self._upper_bound is None:
            raise DataFileSequenceError(
                "Sequence '%s' did not match any files on disk" % sequence)

    def __getitem__(self, index):
        return self.gen_path(index)

    def __iter__(self):
        self._iter_index = self._lower_bound - 1
        return self

    def __next__(self):
        self._iter_index += 1
        if not self.check_bounds(self._iter_index):
            self._iter_index = None
            raise StopIteration
        return self.gen_path(self._iter_index)

    @property
    def extension(self):
        return self._extension

    @property
    def lower_bound(self):
        return self._lower_bound

    @property
    def upper_bound(self):
        return self._upper_bound

    @lower_bound.setter
    def lower_bound(self, value):
        if self.immutable_bounds:
            raise DataFileSequenceError(
                "Cannot set bounds of an immutable sequence.")
        self._lower_bound = min(value, self.upper_bound)

    @upper_bound.setter
    def upper_bound(self, value):
        if self.immutable_bounds:
            raise DataFileSequenceError(
                "Cannot set bounds of an immutable sequence.")
        self._upper_bound = max(value, self.lower_bound)

    @property
    def starts_at_zero(self):
        return self._lower_bound == 0

    @property
    def starts_at_one(self):
        return self._lower_bound == 1

    def check_bounds(self, index):
        '''Checks if the index is within the bounds for this sequence.

        Args:
            index: a sequence index

        Returns:
            True/False
        '''
        if index < self.lower_bound or index > self.upper_bound:
            return False
        return True

    def gen_path(self, index):
        '''Generates the path for the file with the given sequence index.

        If the sequence has mutable bounds, the index can extend the sequence
        consecutively (i.e., by one index) above or below the current bounds.

        Args:
            index: a sequence index

        Returns:
            the generated path for the given index
        '''
        if self.immutable_bounds:
            if not self.check_bounds(index):
                raise DataFileSequenceError(
                    "Index %d out of bounds [%d, %d]" %
                    (index, self.lower_bound, self.upper_bound))
        elif index < 0:
            raise DataFileSequenceError("Indices must be nonnegative")
        elif index == self.lower_bound - 1:
            self._lower_bound = index
        elif index == self.upper_bound + 1:
            self._upper_bound = index
        elif not self.check_bounds(index):
            raise DataFileSequenceError(
                "Index %d out of bounds [%d, %d]; mutable sequences can be "
                "extended at most one index above/below." %
                (index, self.lower_bound, self.upper_bound))

        return self.sequence % index

    @classmethod
    def build_for_dir(cls, dir_path):
        '''Builds a DataFileSequence for the given directory.'''
        return cls(etau.parse_dir_pattern(dir_path)[0])

    @classmethod
    def from_dict(cls, d):
        '''Builds a DataFileSequence from a JSON dictioanry.'''
        return cls(d["sequence"], immutable_bounds=d["immutable_bounds"])


class DataFileSequenceError(Exception):
    '''Error raised when an invalid DataFileSequence is encountered.'''
    pass


class DataRecords(etas.Container):
    '''Container class for data records.

    DataRecords is a generic container of records each having a value for
    a certain set of fields. When creating DataRecords instances, you must
    provide a `record_cls` that specifies the subclass of BaseDataRecord
    that you plan to store in the container.

    When DataRecords instances are serialized, they can optionally have their
    reflective `_CLS` and `_RECORD_CLS` attributes set by passing
    `reflective=True`. When this is done, DataRecords can be read from disk
    via `DataRecords.from_json("/path/to/records.json")` and the class of the
    records in the container will be inferred while loading.
    '''

    _ELE_CLS = None  # this is set per-instance for DataRecords
    _ELE_CLS_FIELD = "_RECORD_CLS"
    _ELE_ATTR = "records"

    def __init__(self, record_cls, **kwargs):
        '''Creates a DataRecords instance.

        Args:
            record_cls: the records class to use for this container
            records: an optional list of records to add to the container
        '''
        self._ELE_CLS = record_cls
        super(DataRecords, self).__init__(**kwargs)

    @property
    def record_cls(self):
        '''Returns the class of records in the container.'''
        return self._ELE_CLS

    def add_dict(self, d, record_cls=None):
        '''Adds the records in the dictionary to the container.

        Args:
            d: a DataRecords dictionary
            record_cls: an optional records class to use when parsing the
                records dictionary. If None, the _ELE_CLS class of this
                instance is used

        Returns:
            the number of elements in the container
        '''
        rc = record_cls or self._ELE_CLS
        self.add_container(self.from_dict(d, record_cls=rc))
        return len(self)

    def add_json(self, json_path, record_cls=None):
        '''Adds the records in the JSON file to the container.

        Args:
            json_path: the path to a DataRecords JSON file
            record_cls: an optional records class to use when parsing the
                records dictionary. If None, the _ELE_CLS class of this
                instance is used

        Returns:
            the number of elements in the container
        '''
        rc = record_cls or self._ELE_CLS
        self.add_container(self.from_json(json_path, record_cls=rc))
        return len(self)

    def build_keyset(self, field):
        '''Returns a list of unique values of `field` across the records in
        the container.
        '''
        keys = set()
        for r in self.__elements__:
            keys.add(getattr(r, field))
        return list(keys)

    def build_lookup(self, field):
        '''Builds a lookup dictionary indexed by `field` whose values are lists
        of indices of the records whose `field` attribute matches the
        corresponding key.
        '''
        lud = defaultdict(list)
        for i, r in enumerate(self.__elements__):
            lud[getattr(r, field)].append(i)
        return dict(lud)

    def build_subsets(self, field):
        '''Builds a dictionary indexed by `field` whose values are lists of
        records whose `field` attribute matches the corresponding key.
        '''
        sss = defaultdict(list)
        for r in self.__elements__:
            sss[getattr(r, field)].append(r)
        return dict(sss)

    def cull(self, field, keep_values=None, remove_values=None):
        '''Cull records from the container based on `field`.

        Args:
            field: the field to process
            keep_values: an optional list of field values to keep
            remove_values: an optional list of field values to remove

        Returns:
            the number of elements in the container
        '''
        lud = self.build_lookup(field)

        # Determine values to keep
        if remove_values:
            keep_values = set(lud.keys()) - set(remove_values)
        if not keep_values:
            raise DataRecordsError(
                "Either keep_values or remove_values must be provided")

        # Cull records
        inds = set()
        for v in keep_values:
            inds.update(lud[v])
        self.keep_inds(inds)

        return len(self)

    def cull_with_function(self, field, func):
        '''Cull records from the container for which `field` returns something
        that evaluates to False when passed through func.

        Args:
            field: the field to process
            func: the test function

        Returns:
            the number of elements in the container
        '''
        lud = self.build_lookup(field)

        # Cull records
        inds = set()
        for v in lud:
            if func(v):
                inds.update(lud[v])
        self.keep_inds(inds)

        return len(self)

    def slice(self, field):
        '''Returns a list of `field` values for the records in the container.
        '''
        return [getattr(r, field) for r in self.__elements__]

    def subset_from_indices(self, indices):
        '''Creates a new DataRecords instance containing only the subset of
        records in this container with the specified indices.
        '''
        return self.extract_inds(indices)

    def attributes(self):
        '''Returns a list of class attributes to be serialized.'''
        return [self._ELE_ATTR]

    @classmethod
    def from_dict(cls, d, record_cls=None):
        '''Constructs a DataRecords instance from a dictionary.

        Args:
            d: a DataRecords dictionary
            record_cls: an optional records class to use when parsing the
                records dictionary. If not provided, the DataRecords dictionary
                must have been serialized with `reflective=True`

        Returns:
            a DataRecords instance
        '''
        if record_cls is None:
            record_cls_str = d.get(cls._ELE_CLS_FIELD, None)
            if record_cls_str is None:
                raise DataRecordsError(
                    "Your DataRecords does not have its '%s' attribute "
                    "populated, so you must manually specify the `record_cls` "
                    "to use when loading it" % cls._ELE_CLS_FIELD)
            record_cls = etau.get_class(record_cls_str)

        return DataRecords(
            record_cls=record_cls,
            records=[record_cls.from_dict(r) for r in d[cls._ELE_ATTR]])


class DataRecordsError(Exception):
    '''Exception raised for invalid DataRecords invocations.'''
    pass


DEFAULT_DATA_RECORDS_FILENAME = "records.json"


class BaseDataRecord(etas.Serializable):
    '''Base class for all data records.

    Data records are flexible containers that function as dictionary-like
    classes that define the required, optional, and excluded keys that they
    support.

    @todo excluded is redundant. We should only serialize required and optional
    attributes; all others should be excluded by default.
    '''

    def __init__(self):
        '''Initializes the BaseDataRecord instance.'''
        self.clean_optional()

    def __getitem__(self, key):
        return getattr(self, key)

    def attributes(self):
        '''Returns the list of attributes of the data record that are to be
        serialized.

        All private attributes (those starting with "_") and attributes in
        `excluded()` are omitted from this list.

        Returns:
            the list of attributes to be serialized
        '''
        attr = super(BaseDataRecord, self).attributes()
        return [a for a in attr if a not in self.excluded()]

    def clean_optional(self):
        '''Deletes any optional attributes from the data record that are not
        set, i.e., those that are `no_default`.

        Note that `None` is a valid value for an attribute.
        '''
        for o in self.optional():
            if hasattr(self, o) and getattr(self, o) is no_default:
                delattr(self, o)

    @classmethod
    def from_dict(cls, d):
        '''Constructs a data record from a JSON dictionary. All required
        attributes must be present in the dictionary, and any optional
        attributes that are present will also be stored.

        Args:
            a JSON dictonary containing (at minimum) all of the required
                attributes for the data record

        Returns:
            an instance of the data record

        Raises:
            KeyError: if a required attribute was not found in the input
                dictionary
        '''
        kwargs = {k: d[k] for k in cls.required()}  # required
        kwargs.update({k: d[k] for k in cls.optional() if k in d})  # optional
        return cls(**kwargs)

    @classmethod
    def required(cls):
        '''Returns a list of attributes that are required by all instances of
        the data record. By default, an empty list is returned.
        '''
        return []

    @classmethod
    def optional(cls):
        '''Returns a list of attributes that are optionally included in the
        data record if they are present in the data dictionary. By default,
        an empty list is returned.
        '''
        return []

    @classmethod
    def excluded(cls):
        '''Return a list of attributes that should always be excluded when the
        data record is serialized. By default, an empty list is returned.
        '''
        return []


class LabeledFileRecord(BaseDataRecord):
    '''A simple DataRecord for a labeled file.

    Attributes:
        file_path: the path to the file
        label: the label of the file
    '''

    def __init__(self, file_path, label):
        '''Creates a new LabeledFileRecord instance.

        Args:
            file_path: the path to the file
            label: the label of the file
        '''
        self.file_path = file_path
        self.label = label
        super(LabeledFileRecord, self).__init__()

    @property
    def filename(self):
        '''The filename of the record.'''
        logger.warning("`filename` is deprecated; use `file_path` instead")
        return self.file_path

    @classmethod
    def required(cls):
        return ["file_path", "label"]


class LabeledVideoRecord(LabeledFileRecord):
    '''A simple, reusable DataRecord for a labeled video.

    The `group` attribute allows for providing additional information about the
    video. For example, if multiple video clips were sampled from a single
    video, this attribute can be used to specify the p.arent video

    Args:
        video_path: the path to the video
        label: the label of the video
        group: an optional group attribute for the video
    '''

    def __init__(self, video_path, label, group=no_default):
        '''Creates a LabeledVideoRecord instance.

        Args:
            video_path: the path to the video
            label: the label of the video
            group: an optional group attribute for the video
        '''
        super(LabeledVideoRecord, self).__init__(video_path, label)
        self.group = group

    @property
    def video_path(self):
        '''Convenience accessor to refer to the file_path.'''
        return self.file_path

    @classmethod
    def optional(cls):
        return ["group"]


class LabeledFeatures(etas.NpzWriteable):
    '''Class representing a feature array `X` and corresponding labels `y`.

    Attributes:
        x: an n x d array whose rows contain features
        y: a length-n array of labels
    '''

    def __init__(self, X, y):
        self.X = np.asarray(X)
        self.y = np.asarray(y)<|MERGE_RESOLUTION|>--- conflicted
+++ resolved
@@ -85,37 +85,26 @@
             life of its parent entity
     '''
 
-<<<<<<< HEAD
-    def __init__(self, name, value, confidence=None, uuid=None):
-        '''Constructs an Attribute instance.
-=======
-    def __init__(self, name, value, confidence=None, constant=False):
+    def __init__(self, name, value, confidence=None, constant=False, uuid=None):
         '''Initializes the base Attribute instance.
->>>>>>> 0096e798
 
         Args:
             name: the attribute name
             value: the attribute value
             confidence: an optional confidence of the value, in [0, 1]. By
                 default, no confidence is stored
-<<<<<<< HEAD
             uuid: a bookkeeping uuid
-=======
             constant: whether this attribute is constant, i.e., all attributes
                 of the same `name` must be identical to this attribute
                 throughout the life of its parent entity. By default, this is
                 False
->>>>>>> 0096e798
         '''
         self.type = etau.get_class_name(self)
         self.name = name
         self.value = self.parse_value(value)
         self.confidence = confidence
-<<<<<<< HEAD
         self.uuid = uuid
-=======
         self.constant = constant
->>>>>>> 0096e798
 
     @classmethod
     def parse_value(cls, value):
@@ -144,16 +133,9 @@
             a list of attribute names
         '''
         _attrs = ["type", "name", "value"]
-<<<<<<< HEAD
-        _optional_attrs = ["confidence", "uuid"]
+        _optional_attrs = ["confidence", "uuid", "constant"]
         _attrs.extend(
             [a for a in _optional_attrs if getattr(self, a) is not None])
-=======
-        if self.confidence is not None:
-            _attrs.append("confidence")
-        if self.constant:
-            _attrs.append("constant")
->>>>>>> 0096e798
 
         return _attrs
 
@@ -170,14 +152,10 @@
             an Attribute
         '''
         confidence = d.get("confidence", None)
-<<<<<<< HEAD
         uuid = d.get("uuid", None)
-        return cls(d["name"], d["value"], confidence=confidence, uuid=uuid)
-=======
         constant = d.get("constant", False)
-        return cls(
-            d["name"], d["value"], confidence=confidence, constant=constant)
->>>>>>> 0096e798
+        return cls(d["name"], d["value"], confidence=confidence, uuid=uuid,
+                   constant=constant)
 
     @classmethod
     def from_dict(cls, d):
@@ -208,14 +186,9 @@
     '''
 
     def __init__(
-<<<<<<< HEAD
-            self, name, value, confidence=None, top_k_probs=None, uuid=None):
-        '''Constructs a CategoricalAttribute instance.
-=======
-            self, name, value, confidence=None, top_k_probs=None,
+            self, name, value, confidence=None, top_k_probs=None, uuid=None,
             constant=False):
         '''Creates a CategoricalAttribute instance.
->>>>>>> 0096e798
 
         Args:
             name: the attribute name
@@ -224,20 +197,16 @@
                 default, no confidence is stored
             top_k_probs: an optional dictionary mapping values to
                 probabilities. By default, no probabilities are stored
-<<<<<<< HEAD
             uuid: a bookkeeping uuid
-        '''
-        super(CategoricalAttribute, self).__init__(
-            name, value, confidence=confidence, uuid=uuid)
-=======
             constant: whether this attribute is constant, i.e., all attributes
                 of the same `name` must be identical to this attribute
                 throughout the life of its parent entity. By default, this is
                 False
         '''
         super(CategoricalAttribute, self).__init__(
-            name, value, confidence=confidence, constant=constant)
->>>>>>> 0096e798
+            name, value, confidence=confidence, uuid=uuid)
+        super(CategoricalAttribute, self).__init__(
+            name, value, confidence=confidence, constant=constant, uuid=uuid)
         self.top_k_probs = top_k_probs
 
     @classmethod
@@ -331,11 +300,7 @@
             an AttributeContainer
     '''
 
-<<<<<<< HEAD
-    def __init__(self, name, exclusive, default=None):
-=======
-    def __init__(self, name, exclusive=False):
->>>>>>> 0096e798
+    def __init__(self, name, exclusive=False, default=None):
         '''Initializes the base AttributeSchema instance.
 
         Args:
@@ -543,11 +508,7 @@
                 in an AttributeContainer. By default, this is False
         '''
         super(CategoricalAttributeSchema, self).__init__(
-<<<<<<< HEAD
-            name, exclusive, default=default)
-=======
-            name, exclusive=exclusive)
->>>>>>> 0096e798
+            name, exclusive=exclusive, default=default)
         self.categories = set(categories or [])
 
     @property
@@ -667,12 +628,8 @@
             exclusive: whether at most one attribute with this name may appear
                 in an AttributeContainer. By default, this is False
         '''
-<<<<<<< HEAD
         super(NumericAttributeSchema, self).__init__(
-            name, exclusive, default=default)
-=======
-        super(NumericAttributeSchema, self).__init__(name, exclusive=exclusive)
->>>>>>> 0096e798
+            name, exclusive=exclusive, default=default)
         self.range = tuple(range or [])
 
     @property
@@ -799,12 +756,8 @@
             exclusive: whether at most one attribute with this name may appear
                 in an AttributeContainer. By default, this is False
         '''
-<<<<<<< HEAD
         super(BooleanAttributeSchema, self).__init__(
-            name, exclusive, default=default)
-=======
-        super(BooleanAttributeSchema, self).__init__(name, exclusive=exclusive)
->>>>>>> 0096e798
+            name, exclusive=exclusive, default=default)
         self.values = set(values or [])
 
     @property
