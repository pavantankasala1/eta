--- conflicted
+++ resolved
@@ -60,7 +60,6 @@
 logging.getLogger("paramiko").setLevel(logging.ERROR)
 
 
-<<<<<<< HEAD
 def google_cloud_api_retry(func):
     '''Decorator for handling retry of Google API errors.
     Following recommendations from:
@@ -87,15 +86,6 @@
     return wrapper
 
 
-def guess_mime_type(filepath):
-    '''Guess the MIME type for the given file path. If no reasonable guess can
-    be determined, `DEFAULT_MIME_TYPE` is returned.
-    '''
-    return mimetypes.guess_type(filepath)[0] or "application/octet-stream"
-
-
-=======
->>>>>>> 9ecc40c9
 class StorageClient(object):
     '''Interface for storage clients.'''
 
