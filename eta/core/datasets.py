'''
Core interfaces, data structures, and methods for working with datasets.

Copyright 2017-2019 Voxel51, Inc.
voxel51.com

Matthew Lightman, matthew@voxel51.com
Brian Moore, brian@voxel51.com
Jason Corso, jason@voxel51.com
'''
# pragma pylint: disable=redefined-builtin
# pragma pylint: disable=unused-wildcard-import
# pragma pylint: disable=wildcard-import
from __future__ import absolute_import
from __future__ import division
from __future__ import print_function
from __future__ import unicode_literals
from builtins import *
import six
# pragma pylint: enable=redefined-builtin
# pragma pylint: enable=unused-wildcard-import
# pragma pylint: enable=wildcard-import

import logging
import os
import random

import numpy as np

from eta.core.data import BaseDataRecord
import eta.core.data as etad
import eta.core.image as etai
from eta.core.serial import Serializable
import eta.core.utils as etau
import eta.core.video as etav


logger = logging.getLogger(__name__)


def odds_and_evens(data_records):
    '''Splits a DataRecords into two DataRecords, one from odd indexed records
    and the other from even indexed records.

    Args:
        data_records: a DataRecords instance

    Returns:
        a list of two DataRecords
    '''
    record_cls = data_records.record_cls
    records_list = [etad.DataRecords(record_cls), etad.DataRecords(record_cls)]
    for idx, record in enumerate(data_records):
        records_list[idx % 2].add(record)

    return records_list


def random_split_exact(data_records, split_fractions=None):
    '''Randomly splits a DataRecords into multiple DataRecords according to the
    given split fractions.

    The number of records in each sample will be given exactly by the specified
    fractions.

    Args:
        data_records: a DataRecords instance
        split_fractions: an optional list of split fractions, which should sum
            to 1. By default, [0.5, 0.5] is used

    Returns:
        a list of DataRecords of same length as `split_fractions`
    '''
    if split_fractions is None:
        split_fractions = [0.5, 0.5]

    shuffled = list(data_records)
    random.shuffle(shuffled)

    record_cls = data_records.record_cls

    sample_lists = _split_in_order(shuffled, split_fractions)

    return [
        etad.DataRecords(record_cls, records=samp_list)
        for samp_list in sample_lists]


def random_split_approx(data_records, split_fractions=None):
    '''Randomly splits a DataRecords into multiple DataRecords according to the
    given split fractions.

    Each record is assigned to a sample with probability equal to the
    corresponding split fraction.

    Args:
        data_records: a DataRecords instance
        split_fractions: an optional list of split fractions, which should sum
            to 1. By default, [0.5, 0.5] is used

    Returns:
        a list of DataRecords of same length as `split_fractions`
    '''
    if split_fractions is None:
        split_fractions = [0.5, 0.5]

    record_cls = data_records.record_cls
    records_list = [etad.DataRecords(record_cls) for _ in split_fractions]

    cum_frac = np.cumsum(split_fractions)
    for record in data_records:
        idx = np.searchsorted(cum_frac, random.random())
        if idx < len(records_list):
            records_list[idx].add(record)

    return records_list


def split_in_order(data_records, split_fractions=None):
    '''Splits a DataRecords into multiple DataRecords according to the
    given split fractions.

    The records are partitioned into samples in order according to their
    position in the input sample. This is not recommended unless your records
    are already randomly ordered.

    Args:
        data_records: a DataRecords instance
        split_fractions: an optional list of split fractions, which should sum
            to 1. By default, [0.5, 0.5] is used

    Returns:
        a list of DataRecords of same length as `split_fractions`
    '''
    if split_fractions is None:
        split_fractions = [0.5, 0.5]

    records_lists = _split_in_order(list(data_records), split_fractions)

    record_cls = data_records.record_cls
    return [
        etad.DataRecords(record_cls, records=records)
        for records in records_lists]


def _split_in_order(records_list, split_fractions):
    n = len(records_list)
    cum_frac = np.cumsum(split_fractions)
    cum_size = [int(np.round(frac * n)) for frac in cum_frac]
    sample_bounds = [0] + cum_size

    records_list = []
    for begin, end in zip(sample_bounds, sample_bounds[1:]):
        records_list.append(records_list[begin:end])

    return records_list


def sample_videos_to_images(
        video_dataset, image_dataset_path, stride=None, num_images=None,
        frame_filter=lambda labels: True, image_extension=".jpg",
        description=None):
    '''Creates a `LabeledImageDataset` by extracting frames and their
    corresponding labels from a `LabeledVideoDataset`.

    Args:
        video_dataset: a `LabeledVideoDataset` instance from which to
            extract frames as images
        image_dataset_path: the path to the `manifest.json` file for
            the image dataset that will be written. The containing
            directory must either not exist or be empty
        stride: optional frequency with which to sample frames from
            videos
        num_images: optional total number of frames to sample from
            videos. Only one of `stride` and `num_images` can be
            specified at the same time.
        frame_filter: function that takes an
            `eta.core.video.VideoFrameLabels` instance as input and
            returns False if the frame should not be included in the
            sample
        image_extension: optional extension for image files in new
            dataset (defaults to ".jpg")
        description: optional description for the manifest of the
            new image dataset

    Returns:
        image_dataset: `LabeledImageDataset` instance that points to
            the new image dataset
    '''
    if stride is None and num_images is None:
        stride = 1

    if stride is not None and num_images is not None:
        raise ValueError(
            "Only one of `stride` and `num_images` can be "
            "specified, but got stride = %s, num_images = %s" %
            (stride, num_images))

    if num_images is not None:
        stride = _compute_stride(video_dataset, num_images, frame_filter)

    image_dataset = LabeledImageDataset.create_empty_dataset(
        image_dataset_path, description=description)

    frame_iterator = _iter_filtered_video_frames(
        video_dataset, frame_filter, stride)
    for frame_img, frame_labels, base_filename in frame_iterator:
        image_filename = "%s%s" % (base_filename, image_extension)
        labels_filename = "%s.json" % base_filename

        image_labels = etai.ImageLabels(
            filename=image_filename,
            attrs=frame_labels.attrs,
            objects=frame_labels.objects)
        image_dataset.add_data(
            frame_img, image_labels, image_filename,
            labels_filename)

    image_dataset.write_manifest(image_dataset_path)

    return image_dataset


def _compute_stride(video_dataset, num_images, frame_filter):
    total_frames_retained = 0
    for video_labels in video_dataset.iter_labels():
        for frame_number in video_labels:
            frame_labels = video_labels[frame_number]
            if frame_filter(frame_labels):
                total_frames_retained += 1

    return _compute_stride_from_total_frames(
        total_frames_retained, num_images)


def _compute_stride_from_total_frames(total_frames, num_desired):
    if num_desired == 1:
        return total_frames

    stride_guess = (total_frames - 1) / (num_desired - 1)
    stride_int_guesses = [np.floor(stride_guess), np.ceil(stride_guess)]
    actual_num_images = [
        total_frames / stride for stride in stride_int_guesses]
    differences = [
        np.abs(actual - num_desired) for actual in actual_num_images]
    return int(min(
        zip(stride_int_guesses, differences), key=lambda t: t[1])[0])


def _iter_filtered_video_frames(video_dataset, frame_filter, stride):
    filtered_frame_index = -1
    for video_reader, video_path, video_labels in zip(
            video_dataset.iter_data(), video_dataset.iter_data_paths(),
            video_dataset.iter_labels()):
        video_filename = os.path.basename(video_path)
        video_name = os.path.splitext(video_filename)[0]
        with video_reader:
            for frame_img in video_reader:
                frame_num = video_reader.frame_number
                base_filename = "%s-%d" % (video_name, frame_num)

                frame_labels = video_labels[frame_num]
                if not frame_filter(frame_labels):
                    continue
                filtered_frame_index += 1

                if filtered_frame_index % stride:
                    continue

                yield frame_img, frame_labels, base_filename


class LabeledDataset(object):
    '''Base class for labeled datasets.'''

    def __init__(self, dataset_path):
        '''Creates a LabeledDataset instance.

        Args:
            dataset_path: the path to the `manifest.json` file for the dataset

        Raises:
            LabeledDatasetError: if the class reading the dataset is not a
                subclass of the dataset class recorded in the manifest
        '''
        self.dataset_index = LabeledDatasetIndex.from_json(dataset_path)
        if not isinstance(self, etau.get_class(self.dataset_index.type)):
            raise LabeledDatasetError(
                "Tried to read dataset of type '%s', from location '%s', "
                "but manifest is of type '%s'" % (
                    etau.get_class_name(self), dataset_path,
                    self.dataset_index.type))
        self.data_dir = os.path.dirname(dataset_path)

    def __iter__(self):
        '''Iterates over the samples in the dataset.

        Returns:
            iterator: iterator over (data, labels) pairs, where data is an
                object returned by self._read_data() and labels is an object
                returned by self._read_labels() from the respective paths
                of a data and corresponding labels file
        '''
        return zip(self.iter_data(), self.iter_labels())

    def __len__(self):
        '''Returns the number of data elements in the dataset'''
        return len(self.dataset_index)

    def iter_data(self):
        '''Iterates over the data in the dataset.

        Returns:
            iterator: iterator over objects returned by self._read_data()
                from the paths to data files
        '''
        for data_path in self.iter_data_paths():
            yield self._read_data(data_path)

    def iter_data_paths(self):
        '''Iterates over the paths to data files in the dataset.

        Returns:
            iterator: iterator over paths to data files
        '''
        for record in self.dataset_index:
            yield os.path.join(self.data_dir, record.data)

    def iter_labels(self):
        '''Iterates over the labels in the dataset.

        Returns:
            iterator: iterator over objects returned by self._read_labels()
                from the paths to labels files
        '''
        for labels_path in self.iter_labels_paths():
            yield self._read_labels(labels_path)

    def iter_labels_paths(self):
        '''Iterates over the paths lables files in the dataset.

        Returns:
            iterator: iterator over paths to labels files
        '''
        for record in self.dataset_index:
            yield os.path.join(self.data_dir, record.labels)

    def set_description(self, description):
        '''Set the description string of this dataset.

        Args:
            description: the new description string

        Returns:
            self
        '''
        self.dataset_index.description = description

        return self

    def write_manifest(self, filename, description=None):
        '''Writes the manifest to a new file inside the base dataset directory.

        This can be used after the dataset index has been manipulated to save
        a new view of the data in a different manifest file.

        Args:
            filename: the name of a new manifest file to be written in
                self.data_dir
            description: optional description for the new manifest. If not
                specified, the existing description is retained.
        '''
        if description is not None:
            self.set_description(description)

        out_path = os.path.join(self.data_dir, filename)
        self.dataset_index.write_json(out_path)

    def sample(self, k):
        '''Randomly downsamples the dataset to k elements.

        Args:
            k: the number of data elements in the dataset after sampling

        Returns:
            self
        '''
        self.dataset_index.sample(k)

        return self

    def shuffle(self):
        '''Randomly shuffles the order of the data.

        Returns:
            self
        '''
        self.dataset_index.shuffle()

        return self

    def add_file(self, data_path, labels_path, move_files=False):
        '''Adds a single data file and its labels file to this dataset.

        Args:
            data_path: path to data file to be added
            labels_path: path to corresponding labels file to be added
            move_files: whether to move the files from their original
                location into the dataset directory. If False, files
                are copied into the dataset directory.

        Returns:
            self
        '''
        data_subdir = os.path.join(self.data_dir, "data")
        labels_subdir = os.path.join(self.data_dir, "labels")
        if os.path.dirname(data_path) != data_subdir:
            if move_files:
                etau.move_file(data_path, data_subdir)
            else:
                etau.copy_file(data_path, data_subdir)
        if os.path.dirname(labels_path) != labels_subdir:
            if move_files:
                etau.move_file(labels_path, labels_subdir)
            else:
                etau.copy_file(labels_path, labels_subdir)
        self.dataset_index.append(
            LabeledDataRecord(
                os.path.join("data", os.path.basename(data_path)),
                os.path.join("labels", os.path.basename(labels_path))
            )
        )

        return self

    def add_data(self, data, labels, data_filename, labels_filename):
        '''Creates and adds a single data file and its labels file to this
        dataset, using the input python data structure.

        Args:
            data: input data in a format that can be passed to
                self._write_data()
            labels: input labels in a format that can be passed to
                self._write_labels()
            data_filename: filename for the data in the dataset
            labels_filename: filename for the labels in the dataset

        Returns:
            self
        '''
        data_path = os.path.join(self.data_dir, "data", data_filename)
        labels_path = os.path.join(self.data_dir, "labels", labels_filename)
        self._write_data(data, data_path)
        self._write_labels(labels, labels_path)

        self.dataset_index.append(
            LabeledDataRecord(
                os.path.join("data", data_filename),
                os.path.join("labels", labels_filename)
            )
        )

        return self

    def copy(self, dataset_path):
        '''Copies the dataset to another directory.

        If the dataset index has been manipulated, this will be reflected
        in the copy.

        Args:
            dataset_path: the path to the `manifest.json` file for the
                copy of the dataset that will be written. The containing
                directory must either not exist or be empty.

        Returns:
            dataset_copy: `LabeledDataset` instance that points to the new
                containing directory
        '''
        self._ensure_empty_dataset_dir(dataset_path)

        new_data_dir = os.path.dirname(dataset_path)
        new_data_subdir = os.path.join(new_data_dir, "data")
        new_labels_subdir = os.path.join(new_data_dir, "labels")

        for data_path, labels_path in zip(
                self.iter_data_paths(), self.iter_labels_paths()):
            etau.copy_file(data_path, new_data_subdir)
            etau.copy_file(labels_path, new_labels_subdir)
        self.dataset_index.write_json(dataset_path)

        type = etau.get_class_name(self)
        cls = etau.get_class(type)
        return cls(dataset_path)

    def merge(self, labeled_dataset_or_path, merged_dataset_path,
              in_place=False, description=None):
        '''Union of two labeled datasets.

        Args:
            labeled_dataset_or_path: an `LabeledDataset` instance or path
                to a `manifest.json`, that is of the same type as `self`
            merged_dataset_path: path to `manifest.json` for the merged
                dataset. If `in_place` is False, the containing directory
                must either not exist or be empty. If `in_place` is True,
                either the containing directory must be equal to
                `self.data_dir`, or `merged_dataset_path` is just a filename
                of a new `manifest.json` to write in `self.data_dir`.
            in_place: whether or not to write the merged dataset to a new
                directory. If not, the data from `labeled_dataset_or_path`
                will be added into `self.data_dir`.
            description: optional description for the manifest of the merged
                dataset. If not specified, the existing description is used.

        Returns:
            merged_dataset: a `LabeledDataset` instance pointing to the
                merged dataset. If `in_place` is True, this will just be
                `self`.
        '''
        labeled_dataset = self._parse_dataset(labeled_dataset_or_path)

        data_filenames_to_merge = self._get_filenames_for_merge(
            labeled_dataset)

        output_data_dir = os.path.dirname(merged_dataset_path)
        if not output_data_dir:
            output_data_dir = self.data_dir
            merged_dataset_path = os.path.join(
                output_data_dir, merged_dataset_path)

        if in_place and output_data_dir != self.data_dir:
            raise ValueError(
                "If merging datasets in place, merged_dataset_path should be "
                "within original base directory '%s', but got '%s'" %
                (self.data_dir, output_data_dir))

        if in_place:
            merged_dataset = self
        else:
            merged_dataset = self.copy(merged_dataset_path)

        # Copy files one-by-one from `labeled_dataset`
        for data_path, labels_path in zip(
                labeled_dataset.iter_data_paths(),
                labeled_dataset.iter_labels_paths()):
            if os.path.basename(data_path) in data_filenames_to_merge:
                merged_dataset.add_file(data_path, labels_path)

        if description is not None:
            merged_dataset.set_description(description)

        merged_dataset.write_manifest(merged_dataset_path)
        return merged_dataset

    def apply_to_data(self, func):
        '''Apply the given function to each data element and overwrite the
        data file with the output.

        Args:
            func: function that takes in a data element in the format
                returned by `self._read_data()` and outputs transformed
                data in the same format

        Returns:
            self
        '''
        for data, path in zip(self.iter_data(), self.iter_data_paths()):
            self._write_data(func(data), path)

        return self

    def apply_to_data_paths(self, func):
        '''Call the given function on the path of each data file, with the
        path as both the input and output argument.

        Args:
            func: function that takes in two arguments, an input path and
                an output path. It will be called with the same value for
                both arguments, so that the file is overwritten.

        Returns:
            self
        '''
        for path in self.iter_data_paths():
            func(path, path)

        return self

    def apply_to_labels(self, func):
        '''Apply the given function to each of the labels, and overwrite the
        labels file with the output.

        Args:
            func: function that takes in a labels object in the format
                returned by `self._read_labels()` and outputs transformed
                labels in the same format

        Returns:
            self
        '''
        for labels, path in zip(
                self.iter_labels(), self.iter_labels_paths()):
            self._write_labels(func(labels), path)

        return self

    def apply_to_labels_paths(self, func):
        '''Call the given function on the path of each labels file, with
        the path as both the input and output argument.

        Args:
            func: function that takes in two arguments, an input path and
                an output path. It will be called with the same value for
                both arguments, so that the file is overwritten.

        Returns:
            self
        '''
        for path in self.iter_labels_paths():
            func(path, path)

        return self

    @classmethod
    def create_empty_dataset(cls, dataset_path, description=None):
        '''Creates a new empty labeled dataset.

        Args:
            dataset_path: the path to the `manifest.json` file for the
                dataset to be created
            description: optional description for the manifest of the
                new dataset

        Returns:
            empty_dataset: `LabeledDataset` instance pointing to the
                new empty dataset
        '''
        cls._ensure_empty_dataset_dir(dataset_path)
        dataset_index = LabeledDatasetIndex(
            etau.get_class_name(cls), description=description)
        dataset_index.write_json(dataset_path)
        dataset = cls(dataset_path)

        try:
            cls.is_valid_dataset(dataset_path)
        except NotImplementedError:
            raise TypeError(
                "create_empty_dataset() can only be used with a "
                "`LabeledDataset` subclass that implements "
                "is_valid_dataset()")

        return dataset

    @classmethod
    def is_valid_dataset(cls, dataset_path):
        '''Determines whether the data at the given path is a valid
        LabeledDataset.

        Args:
            dataset_path: the path to the `manifest.json` file for the dataset

        Returns:
            True/False
        '''
        try:
            cls.validate_dataset(dataset_path)
        except LabeledDatasetError:
            return False

        return True

    @classmethod
    def validate_dataset(cls, dataset_path):
        '''Determines whether the data at the given path is a valid
        LabeledDataset.

        Args:
            dataset_path: the path to the `manifest.json` file for the dataset

        Raises:
            LabeledDatasetError: if the dataset at `dataset_path` is not a
                valid LabeledDataset
        '''
        raise NotImplementedError(
            "subclasses must implement validate_dataset()")

    def _read_data(self, path):
        '''Reads data from a data file at the given path.

        Subclasses must implement this based on the particular data format for
        the subclass.

        Args:
            path: path to a data file in the dataset
        '''
        raise NotImplementedError("subclasses must implement _read_data()")

    def _read_labels(self, path):
        '''Reads a labels object from a labels JSON file at the given path.

        Subclasses must implement this based on the particular labels format
        for the subclass.

        Args:
            path: path to a labels file in the dataset
        '''
        raise NotImplementedError("subclasses must implement _read_labels()")

    def _write_data(self, data, path):
        '''Writes data to a data file at the given path.

        Subclasses must implement this based on the particular data format for
        the subclass.  The method should accept input `data` of the same type
        as output by `self._read_data()`.

        Args:
            data: a data element to be written to a file
            path: path to write the data
        '''
        raise NotImplementedError("subclasses must implement _write_data()")

    def _write_labels(self, labels, path):
        '''Writes a labels object to a labels JSON file at the given path.

        Subclasses must implement this based on the particular labels format
        for the subclass.  The method should accept input `labels` of the same
        type as output by `self._read_labels()`.

        Args:
            labels: a labels object to be written to a file
            path: path to write the labels JSON file
        '''
        raise NotImplementedError("subclasses must implement _write_labels()")

    def _parse_dataset(self, labeled_dataset_or_path):
        type = etau.get_class_name(self)
        cls = etau.get_class(type)
        if isinstance(labeled_dataset_or_path, six.string_types):
            labeled_dataset = cls(labeled_dataset_or_path)
        else:
            labeled_dataset = labeled_dataset_or_path

        if not isinstance(labeled_dataset, cls):
            raise TypeError(
                "'%s' is not an instance of '%s'" %
                (etau.get_class_name(labeled_dataset), type))

        return labeled_dataset

    def _get_filenames_for_merge(self, labeled_dataset):
        data_filenames_this = {
            os.path.basename(path) for path in self.iter_data_paths()}
        labels_filenames_this = {
            os.path.basename(path) for path in self.iter_labels_paths()}

        data_filenames_other = {
            os.path.basename(path) for path
            in labeled_dataset.iter_data_paths()}
        data_filenames_to_merge = data_filenames_other - data_filenames_this
        labels_filenames_to_merge = {
            os.path.basename(labels_path) for data_path, labels_path in zip(
                labeled_dataset.iter_data_paths(),
                labeled_dataset.iter_labels_paths())
            if os.path.basename(data_path) in data_filenames_to_merge}

        labels_in_both = labels_filenames_to_merge & labels_filenames_this
        if labels_in_both:
            raise ValueError(
                "Found different data filenames with the same corresponding "
                "labels filename. E.g. %s" % str(list(labels_in_both)[:5]))

        return data_filenames_to_merge

    @staticmethod
    def _ensure_empty_dataset_dir(dataset_path):
        etau.ensure_basedir(dataset_path)
        data_dir = os.path.dirname(dataset_path)

        existing_files = os.listdir(data_dir)
        if existing_files:
            raise ValueError(
                "Cannot create a new dataset in a non-empty directory. "
                "Found the following files in directory '%s': %s" %
                (data_dir, existing_files))

        data_subdir = os.path.join(data_dir, "data")
        labels_subdir = os.path.join(data_dir, "labels")
        etau.ensure_dir(data_subdir)
        etau.ensure_dir(labels_subdir)


class LabeledVideoDataset(LabeledDataset):
    '''Core class for interacting with a labeled dataset of videos.

    Labeled video datasets are stored on disk in the following format:

    ```
    /path/to/video/dataset/
        manifest.json
        data/
            video1.mp4
            ...
        labels/
            video1.json
            ...
    ```

    where each labels file is stored in `eta.core.video.VideoLabels` format,
    and the `manifest.json` file is stored in `LabeledDatasetIndex` format.

    Labeled video datasets are referenced in code by their `dataset_path`,
    which points to the `manifest.json` file for the dataset.
    '''

<<<<<<< HEAD
    def to_image_set(self, image_dataset_path, stride=1,
                     image_extension=".jpg", description=None):
        '''Writes the data to a `LabeledImageDataset` by extracting frames
        and their corresponding labels.

        @todo add logging between reading of full individual videos

        Args:
            image_dataset_path: the path to the `manifest.json` file for
                the image dataset that will be written. The containing
                directory must either not exist or be empty
            stride: optional frequency with which to sample frames from
                videos
            image_extension: optional extension for image files in new
                dataset (defaults to ".jpg")
            description: optional description for the manifest of the
                new image dataset

        Returns:
            image_dataset: `LabeledImageDataset` instance that points to
                the new image dataset
        '''
        image_dataset = LabeledImageDataset.create_empty_dataset(
            image_dataset_path, description=description)

        for video_reader, video_path, video_labels in zip(
                self.iter_data(), self.iter_data_paths(),
                self.iter_labels()):
            video_filename = os.path.basename(video_path)
            video_name = os.path.splitext(video_filename)[0]
            with video_reader:
                for frame_img in itertools.islice(
                        video_reader, 0, None, stride):
                    frame_num = video_reader.frame_number
                    base_filename = "%s-%d" % (video_name, frame_num)
                    image_filename = "%s%s" % (base_filename, image_extension)
                    labels_filename = "%s.json" % base_filename

                    frame_labels = video_labels[frame_num]
                    image_labels = etai.ImageLabels(
                        filename=image_filename,
                        attrs=frame_labels.attrs,
                        objects=frame_labels.objects)
                    image_dataset.add_data(
                        frame_img, image_labels, image_filename,
                        labels_filename)

        image_dataset.write_manifest(image_dataset_path)

        return image_dataset

    @classmethod
    def validate_dataset(cls, dataset_path):
=======
    @staticmethod
    def is_valid_dataset(dataset_path):
>>>>>>> a0f8fa3a
        '''Determines whether the data at the given path is a valid
        LabeledVideoDataset.

        This function checks whether each video and labels path exists and has
        a valid extension, but makes no attempt to read the files.

        Args:
            dataset_path: the path to the `manifest.json` file for the dataset

        Raises:
            LabeledDatasetError: if the dataset at `dataset_path` is not a
                valid LabeledVideoDataset
        '''
        video_dataset = cls(dataset_path)

        for video_path in video_dataset.iter_data_paths():
            if not etav.is_supported_video_file(video_path):
                raise LabeledDatasetError(
                    "Unsupported video format: %s" % video_path)
            if not os.path.isfile(video_path):
                raise LabeledDatasetError("File not found: %s" % video_path)

        for labels_path in video_dataset.iter_labels_paths():
            if not os.path.splitext(labels_path)[1] == ".json":
                raise LabeledDatasetError(
                    "Unsupported labels format: %s" % labels_path)
            if not os.path.isfile(labels_path):
                raise LabeledDatasetError("File not found: %s" % labels_path)

    def _read_data(self, path):
        return etav.FFmpegVideoReader(path)

    def _read_labels(self, path):
        return etav.VideoLabels.from_json(path)

    def _write_data(self, data, path):
        with etav.FFmpegVideoWriter(
                path, data.frame_rate, data.frame_size) as writer:
            for img in data:
                writer.write(img)

    def _write_labels(self, labels, path):
        labels.write_json(path)


class LabeledImageDataset(LabeledDataset):
    '''Core class for interacting with a labeled dataset of images.

    Labeled image datasets are stored on disk in the following format:

    ```
    /path/to/image/dataset/
        manifest.json
        data/
            image1.png
            ...
        labels/
            image1.json
            ...
    ```

    where each labels file is stored in `eta.core.image.ImageLabels` format,
    and the `manifest.json` file is stored in `LabeledDatasetIndex` format.

    Labeled image datasets are referenced in code by their `dataset_path`,
    which points to the `manifest.json` file for the dataset.
    '''

    @classmethod
    def validate_dataset(cls, dataset_path):
        '''Determines whether the data at the given path is a valid
        LabeledImageDataset.

        This function checks whether each image and labels path exists and has
        a valid extension, but makes no attempt to read the files.

        Args:
            dataset_path: the path to the `manifest.json` file for the dataset

        Raises:
            LabeledDatasetError: if the dataset at `dataset_path` is not a
                valid LabeledImageDataset
        '''
        image_dataset = cls(dataset_path)

        for img_path in image_dataset.iter_data_paths():
            if not etai.is_supported_image(img_path):
                raise LabeledDatasetError(
                    "Unsupported image format: %s" % img_path)
            if not os.path.isfile(img_path):
                raise LabeledDatasetError("File not found: %s" % img_path)

        for labels_path in image_dataset.iter_labels_paths():
            if not os.path.splitext(labels_path)[1] == ".json":
                raise LabeledDatasetError(
                    "Unsupported labels format: %s" % labels_path)
            if not os.path.isfile(labels_path):
                raise LabeledDatasetError("File not found: %s" % labels_path)

    def _read_data(self, path):
        return etai.read(path)

    def _read_labels(self, path):
        return etai.ImageLabels.from_json(path)

    def _write_data(self, data, path):
        etai.write(data, path)

    def _write_labels(self, labels, path):
        labels.write_json(path)


class LabeledDatasetIndex(Serializable):
    '''A class that encapsulates the manifest of a `LabeledDataset`.

    Attributes:
        type: the fully qualified class name of the `LabeledDataset` subclass
            that encapsulates the dataset
        index: a list of `LabeledDataRecord`s
        description: an optional description of the dataset
    '''

    def __init__(self, type, index=None, description=None):
        '''Initializes the LabeledDatasetIndex.

        Args:
            type: the fully qualified class name of the `LabeledDataset`
                subclass that encapsulates the dataset
            index: a list of `LabeledDataRecord`s. By default and empty list is
                created.
            description: an optional description of the dataset
        '''
        self.type = type
        self.index = index or []
        self.description = description or ""

    def __iter__(self):
        return iter(self.index)

    def __len__(self):
        return len(self.index)

    def append(self, labeled_data_record):
        '''Appends an entry to the index.

        Args:
            labeled_data_record: a `LabeledDataRecord` instance
        '''
        self.index.append(labeled_data_record)

    def sample(self, k):
        '''Randomly downsamples the index to k elements.

        Args:
            k: the number of entries in the index after sampling
        '''
        self.index = random.sample(self.index, k)

    def shuffle(self):
        '''Randomly shuffles the index.
        '''
        random.shuffle(self.index)

    @classmethod
    def from_dict(cls, d):
        '''Constructs a LabeledDatasetIndex object from a JSON dictionary.'''
        type = d["type"]
        index = d.get("index", None)
        if index is not None:
            index = [LabeledDataRecord.from_dict(rec) for rec in index]
        description = d.get("description", None)

        return cls(type, index=index, description=description)


class LabeledDataRecord(BaseDataRecord):
    '''A record containing a data file and an associated labels file.

    Attributes:
        data: the path to the data file
        labels: the path to the labels file
    '''

    def __init__(self, data, labels):
        '''Creates a LabeledDataRecord instance.

        Args:
            data: the path to the data file
            labels: the path to the labels file
        '''
        self.data = data
        self.labels = labels
        super(LabeledDataRecord, self).__init__()

    @classmethod
    def required(cls):
        return ["data", "labels"]


class LabeledDatasetError(Exception):
    '''Exception raised when there is an error reading a LabeledDataset'''
    pass<|MERGE_RESOLUTION|>--- conflicted
+++ resolved
@@ -812,64 +812,8 @@
     which points to the `manifest.json` file for the dataset.
     '''
 
-<<<<<<< HEAD
-    def to_image_set(self, image_dataset_path, stride=1,
-                     image_extension=".jpg", description=None):
-        '''Writes the data to a `LabeledImageDataset` by extracting frames
-        and their corresponding labels.
-
-        @todo add logging between reading of full individual videos
-
-        Args:
-            image_dataset_path: the path to the `manifest.json` file for
-                the image dataset that will be written. The containing
-                directory must either not exist or be empty
-            stride: optional frequency with which to sample frames from
-                videos
-            image_extension: optional extension for image files in new
-                dataset (defaults to ".jpg")
-            description: optional description for the manifest of the
-                new image dataset
-
-        Returns:
-            image_dataset: `LabeledImageDataset` instance that points to
-                the new image dataset
-        '''
-        image_dataset = LabeledImageDataset.create_empty_dataset(
-            image_dataset_path, description=description)
-
-        for video_reader, video_path, video_labels in zip(
-                self.iter_data(), self.iter_data_paths(),
-                self.iter_labels()):
-            video_filename = os.path.basename(video_path)
-            video_name = os.path.splitext(video_filename)[0]
-            with video_reader:
-                for frame_img in itertools.islice(
-                        video_reader, 0, None, stride):
-                    frame_num = video_reader.frame_number
-                    base_filename = "%s-%d" % (video_name, frame_num)
-                    image_filename = "%s%s" % (base_filename, image_extension)
-                    labels_filename = "%s.json" % base_filename
-
-                    frame_labels = video_labels[frame_num]
-                    image_labels = etai.ImageLabels(
-                        filename=image_filename,
-                        attrs=frame_labels.attrs,
-                        objects=frame_labels.objects)
-                    image_dataset.add_data(
-                        frame_img, image_labels, image_filename,
-                        labels_filename)
-
-        image_dataset.write_manifest(image_dataset_path)
-
-        return image_dataset
-
     @classmethod
     def validate_dataset(cls, dataset_path):
-=======
-    @staticmethod
-    def is_valid_dataset(dataset_path):
->>>>>>> a0f8fa3a
         '''Determines whether the data at the given path is a valid
         LabeledVideoDataset.
 
